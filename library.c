/*
 * OpenConnect (SSL + DTLS) VPN client
 *
 * Copyright © 2008-2015 Intel Corporation.
 * Copyright © 2013 John Morrissey <jwm@horde.net>
 *
 * Authors: David Woodhouse <dwmw2@infradead.org>
 *
 * This program is free software; you can redistribute it and/or
 * modify it under the terms of the GNU Lesser General Public License
 * version 2.1, as published by the Free Software Foundation.
 *
 * This program is distributed in the hope that it will be useful, but
 * WITHOUT ANY WARRANTY; without even the implied warranty of
 * MERCHANTABILITY or FITNESS FOR A PARTICULAR PURPOSE.  See the GNU
 * Lesser General Public License for more details.
 */

#include <config.h>

#include "openconnect-internal.h"

#if defined(OPENCONNECT_GNUTLS)
#include "gnutls.h"
#endif

#ifdef HAVE_LIBSTOKEN
#include <stoken.h>
#endif

#include <libxml/tree.h>
#include <zlib.h>

#if defined(OPENCONNECT_OPENSSL)
#include <openssl/bio.h>
#endif

#include <unistd.h>
#include <fcntl.h>

#include <string.h>
#include <errno.h>
#include <stdlib.h>
#include <ctype.h>

struct openconnect_info *openconnect_vpninfo_new(const char *useragent,
						 openconnect_validate_peer_cert_vfn validate_peer_cert,
						 openconnect_write_new_config_vfn write_new_config,
						 openconnect_process_auth_form_vfn process_auth_form,
						 openconnect_progress_vfn progress,
						 void *privdata)
{
	struct openconnect_info *vpninfo = calloc(sizeof(*vpninfo), 1);
#ifdef HAVE_ICONV
	char *charset = nl_langinfo(CODESET);
#endif

	if (!vpninfo)
		return NULL;

#ifdef HAVE_ICONV
	if (charset && strcmp(charset, "UTF-8")) {
		vpninfo->ic_utf8_to_legacy = iconv_open(charset, "UTF-8");
		vpninfo->ic_legacy_to_utf8 = iconv_open("UTF-8", charset);
	} else {
		vpninfo->ic_utf8_to_legacy = (iconv_t)-1;
		vpninfo->ic_legacy_to_utf8 = (iconv_t)-1;
	}
#endif
#ifdef HAVE_VHOST
	vpninfo->vhost_fd = vpninfo->vhost_call_fd = vpninfo->vhost_kick_fd = -1;
#endif
#ifndef _WIN32
	vpninfo->tun_fd = -1;
#endif
	init_pkt_queue(&vpninfo->free_queue);
	init_pkt_queue(&vpninfo->incoming_queue);
	init_pkt_queue(&vpninfo->outgoing_queue);
	init_pkt_queue(&vpninfo->tcp_control_queue);
	vpninfo->dtls_tos_current = 0;
	vpninfo->dtls_pass_tos = 0;
	vpninfo->ssl_fd = vpninfo->dtls_fd = -1;
	vpninfo->cmd_fd = vpninfo->cmd_fd_write = -1;
	vpninfo->tncc_fd = -1;
	vpninfo->cert_expire_warning = 60 * 86400;
	vpninfo->req_compr = COMPR_STATELESS;
	vpninfo->max_qlen = 10;
	vpninfo->localname = strdup("localhost");
	vpninfo->port = 443;
	vpninfo->useragent = openconnect_create_useragent(useragent);
	vpninfo->validate_peer_cert = validate_peer_cert;
	vpninfo->write_new_config = write_new_config;
	vpninfo->process_auth_form = process_auth_form;
	vpninfo->progress = progress;
	vpninfo->cbdata = privdata ? : vpninfo;
	vpninfo->xmlpost = 1;
	vpninfo->verbose = PRG_TRACE;
	vpninfo->try_http_auth = 1;
	vpninfo->proxy_auth[AUTH_TYPE_BASIC].state = AUTH_DEFAULT_DISABLED;
	vpninfo->http_auth[AUTH_TYPE_BASIC].state = AUTH_DEFAULT_DISABLED;
	openconnect_set_reported_os(vpninfo, NULL);
#ifdef HAVE_EPOLL
	vpninfo->epoll_fd = epoll_create1(EPOLL_CLOEXEC);
#endif
	if (!vpninfo->localname || !vpninfo->useragent)
		goto err;

#ifdef ENABLE_NLS
	bindtextdomain("openconnect", LOCALEDIR);
#endif
	openconnect_set_protocol(vpninfo, "anyconnect");
	return vpninfo;

err:
	free(vpninfo->localname);
	free(vpninfo->useragent);
	free(vpninfo);
	return NULL;
}

static const struct vpn_proto openconnect_protos[] = {
	{
		.name = "anyconnect",
		.pretty_name = N_("Cisco AnyConnect or openconnect"),
		.description = N_("Compatible with Cisco AnyConnect SSL VPN, as well as ocserv"),
		.proto = PROTO_ANYCONNECT,
		.flags = OC_PROTO_PROXY | OC_PROTO_CSD | OC_PROTO_AUTH_CERT | OC_PROTO_AUTH_OTP | OC_PROTO_AUTH_STOKEN,
		.vpn_close_session = cstp_bye,
		.tcp_connect = cstp_connect,
		.tcp_mainloop = cstp_mainloop,
		.add_http_headers = cstp_common_headers,
		.obtain_cookie = cstp_obtain_cookie,
		.secure_cookie = "webvpn",
		.udp_protocol = "DTLS",
#ifdef HAVE_DTLS
		.udp_setup = dtls_setup,
		.udp_mainloop = dtls_mainloop,
		.udp_close = dtls_close,
		.udp_shutdown = dtls_shutdown,
#endif
	}, {
		.name = "nc",
		.pretty_name = N_("Juniper Network Connect"),
		.description = N_("Compatible with Juniper Network Connect"),
		.proto = PROTO_NC,
		.flags = OC_PROTO_PROXY | OC_PROTO_CSD | OC_PROTO_AUTH_CERT | OC_PROTO_AUTH_OTP | OC_PROTO_AUTH_STOKEN | OC_PROTO_PERIODIC_TROJAN,
		.vpn_close_session = oncp_bye,
		.tcp_connect = oncp_connect,
		.tcp_mainloop = oncp_mainloop,
		.add_http_headers = oncp_common_headers,
		.obtain_cookie = oncp_obtain_cookie,
		.secure_cookie = "DSID",
		.udp_protocol = "ESP",
#ifdef HAVE_ESP
		.udp_setup = esp_setup,
		.udp_mainloop = esp_mainloop,
		.udp_close = oncp_esp_close,
		.udp_shutdown = esp_shutdown,
		.udp_send_probes = oncp_esp_send_probes,
		.udp_catch_probe = oncp_esp_catch_probe,
#endif
	}, {
		.name = "gp",
		.pretty_name = N_("Palo Alto Networks GlobalProtect"),
		.description = N_("Compatible with Palo Alto Networks (PAN) GlobalProtect SSL VPN"),
		.proto = PROTO_GPST,
		.flags = OC_PROTO_PROXY | OC_PROTO_CSD | OC_PROTO_AUTH_CERT | OC_PROTO_AUTH_OTP | OC_PROTO_AUTH_STOKEN | OC_PROTO_PERIODIC_TROJAN,
		.vpn_close_session = gpst_bye,
		.tcp_connect = gpst_setup,
		.tcp_mainloop = gpst_mainloop,
		.add_http_headers = gpst_common_headers,
		.obtain_cookie = gpst_obtain_cookie,
		.udp_protocol = "ESP",
#ifdef HAVE_ESP
		.udp_setup = esp_setup,
		.udp_mainloop = esp_mainloop,
		.udp_close = esp_close,
		.udp_shutdown = esp_shutdown,
		.udp_send_probes = gpst_esp_send_probes,
		.udp_catch_probe = gpst_esp_catch_probe,
#endif
	}, {
		.name = "pulse",
		.pretty_name = N_("Pulse Connect Secure"),
		.description = N_("Compatible with Pulse Connect Secure SSL VPN"),
		.proto = PROTO_PULSE,
		.flags = OC_PROTO_PROXY | OC_PROTO_AUTH_CERT | OC_PROTO_AUTH_OTP | OC_PROTO_AUTH_STOKEN,
		.vpn_close_session = pulse_bye,
		.tcp_connect = pulse_connect,
		.tcp_mainloop = pulse_mainloop,
		.add_http_headers = http_common_headers,
		.obtain_cookie = pulse_obtain_cookie,
		.udp_protocol = "ESP",
#ifdef HAVE_ESP
		.udp_setup = esp_setup,
		.udp_mainloop = esp_mainloop,
		.udp_close = esp_close,
		.udp_shutdown = esp_shutdown,
		.udp_send_probes = oncp_esp_send_probes,
		.udp_catch_probe = oncp_esp_catch_probe,
#endif
	}, {
		.name = "f5",
		.pretty_name = N_("F5 BIG-IP SSL VPN"),
		.description = N_("Compatible with F5 BIG-IP SSL VPN"),
		.proto = PROTO_F5,
		.flags = OC_PROTO_PROXY | OC_PROTO_AUTH_CERT,
		.vpn_close_session = f5_bye,
		.tcp_connect = f5_connect,
		.tcp_mainloop = ppp_tcp_mainloop,
		.add_http_headers = http_common_headers,
		.obtain_cookie = f5_obtain_cookie,
		.secure_cookie = "MRHSession",
		.udp_protocol = "DTLS",
#ifdef HAVE_DTLS
		.udp_setup = dtls_setup,
		.udp_mainloop = ppp_udp_mainloop,
		.udp_close = dtls_close,
		.udp_shutdown = dtls_shutdown,
		.udp_catch_probe = f5_dtls_catch_probe,
#endif
	}, {
		.name = "fortinet",
		.pretty_name = N_("Fortinet SSL VPN"),
		.description = N_("Compatible with FortiGate SSL VPN"),
		.proto = PROTO_FORTINET,
		.flags = OC_PROTO_PROXY | OC_PROTO_AUTH_CERT | OC_PROTO_AUTH_OTP | OC_PROTO_AUTH_STOKEN,
		.vpn_close_session = fortinet_bye,
		.tcp_connect = fortinet_connect,
		.tcp_mainloop = ppp_tcp_mainloop,
		.add_http_headers = fortinet_common_headers,
		.obtain_cookie = fortinet_obtain_cookie,
		.secure_cookie = "SVPNCOOKIE",
		.udp_protocol = "DTLS",
#ifdef HAVE_DTLS
		.udp_setup = dtls_setup,
		.udp_mainloop = ppp_udp_mainloop,
		.udp_close = dtls_close,
		.udp_shutdown = dtls_shutdown,
		.udp_catch_probe = fortinet_dtls_catch_svrhello,
#endif
	}, {
		.name = "nx",
		.pretty_name = N_("SonicWall NetExtender"),
		.description = N_("Compatible with SonicWall NetExtender SSL VPN"),
		.proto = PROTO_NX,
		.flags = OC_PROTO_PROXY,
		.vpn_close_session = nx_bye,
		.tcp_connect = nx_connect,
		.tcp_mainloop = ppp_tcp_mainloop,
		.add_http_headers = nx_common_headers,
		.obtain_cookie = nx_obtain_cookie,
		.secure_cookie = "swap",
	}, {
		.name = "nullppp",
		.pretty_name = N_("PPP over TLS"),
		.description = N_("Unauthenticated RFC1661/RFC1662 PPP over TLS, for testing"),
		.proto = PROTO_NULLPPP,
		.flags = OC_PROTO_PROXY | OC_PROTO_HIDDEN,
		.tcp_connect = nullppp_connect,
		.tcp_mainloop = nullppp_mainloop,
		.add_http_headers = http_common_headers,
		.obtain_cookie = nullppp_obtain_cookie,
	}, {
		.name = "array",
		.pretty_name = N_("Array SSL VPN"),
		.description = N_("Compatible with Array Networks SSL VPN"),
		.proto = PROTO_ARRAY,
		.flags = OC_PROTO_PROXY,
		.vpn_close_session = array_bye,
		.tcp_connect = array_connect,
		.tcp_mainloop = array_mainloop,
		.add_http_headers = http_common_headers,
		.obtain_cookie = array_obtain_cookie,
		.udp_protocol = "DTLS",
#ifdef HAVE_DTLS
		.udp_setup = dtls_setup,
		.udp_mainloop = array_dtls_mainloop,
		.udp_close = dtls_close,
		.udp_shutdown = dtls_shutdown,
#endif
	},
};

#define NR_PROTOS (sizeof(openconnect_protos)/sizeof(*openconnect_protos))

int openconnect_get_supported_protocols(struct oc_vpn_proto **protos)
{
	struct oc_vpn_proto *pr;
	int i, j;

        /* The original version of this function included an all-zero
         * sentinel value at the end of the array, so we must continue
         * to do so for ABI compatibility even though it's
         * functionally redundant as a marker of the array's length,
         * along with the explicit length in the return value.
         */
	*protos = pr = calloc(NR_PROTOS + 1, sizeof(*pr));
	if (!pr)
		return -ENOMEM;

	for (i = j = 0; i < NR_PROTOS; i++) {
		if (!(openconnect_protos[i].flags & OC_PROTO_HIDDEN)) {
			pr[j].name = openconnect_protos[i].name;
			pr[j].pretty_name = _(openconnect_protos[i].pretty_name);
			pr[j].description = _(openconnect_protos[i].description);
			pr[j].flags = openconnect_protos[i].flags;
			j++;
		}
	}
	return j;
}

void openconnect_free_supported_protocols(struct oc_vpn_proto *protos)
{
	free((void *)protos);
}

const char *openconnect_get_protocol(struct openconnect_info *vpninfo)
{
	return vpninfo->proto->name;
}

int openconnect_set_protocol(struct openconnect_info *vpninfo, const char *protocol)
{
	const struct vpn_proto *p;
	int i;

	for (i = 0; i < NR_PROTOS; i++) {
		p = &openconnect_protos[i];
		if (strcasecmp(p->name, protocol))
			continue;
		vpninfo->proto = p;
		if (!p->udp_setup)
			vpninfo->dtls_state = DTLS_DISABLED;

		return 0;
	}
	vpn_progress(vpninfo, PRG_ERR,
		     _("Unknown VPN protocol '%s'\n"), protocol);
	return -EINVAL;
}

void openconnect_set_pass_tos(struct openconnect_info *vpninfo, int enable)
{
	vpninfo->dtls_pass_tos = enable;
}

void openconnect_set_loglevel(struct openconnect_info *vpninfo, int level)
{
	vpninfo->verbose = level;
}

int openconnect_setup_dtls(struct openconnect_info *vpninfo,
			   int attempt_period)

{
	vpninfo->dtls_attempt_period = attempt_period;
	if (vpninfo->proto->udp_setup)
		return vpninfo->proto->udp_setup(vpninfo);

	vpn_progress(vpninfo, PRG_ERR,
		     _("Built against SSL library with no Cisco DTLS support\n"));
	return -EINVAL;
}

int openconnect_obtain_cookie(struct openconnect_info *vpninfo)
{
#ifdef HAVE_LIBSTOKEN
	int ret;
	if (vpninfo->token_mode == OC_TOKEN_MODE_STOKEN) {
		ret = prepare_stoken(vpninfo);
		if (ret)
			return ret;
	}
#endif
	return vpninfo->proto->obtain_cookie(vpninfo);
}

int openconnect_make_cstp_connection(struct openconnect_info *vpninfo)
{
	int result = vpninfo->proto->tcp_connect(vpninfo);

	/* ssl_times.last_tx should be set to show that a connection has been setup */
	if (result == 0 && vpninfo->ssl_times.last_tx == 0)
		vpninfo->ssl_times.last_tx = time(NULL);
	return result;
}

int openconnect_set_reported_os(struct openconnect_info *vpninfo,
				const char *os)
{
	const char *allowed[] = {"linux", "linux-64", "win", "mac-intel", "android", "apple-ios"};

	if (!os) {
#if defined(__APPLE__)
#  include <TargetConditionals.h>
#  if TARGET_OS_IOS
		/* We need to use Apple's boolean "target" defines to distinguish iOS from
		 * desktop MacOS. See  https://stackoverflow.com/a/5920028 and
		 * https://github.com/mstg/iOS-full-sdk/blob/master/iPhoneOS9.3.sdk/usr/include/TargetConditionals.h#L64-L71
		 */
		os = "apple-ios";
#  else
		os = "mac-intel";
#  endif
#elif defined(__ANDROID__)
		os = "android";
#elif defined(_WIN32)
		os = "win";
#else
		os = sizeof(long) > 4 ? "linux-64" : "linux";
#endif
	}

	for (int i = 0; i < ARRAY_SIZE(allowed); i++) {
		if (!strcmp(os, allowed[i])) {
			STRDUP(vpninfo->platname, os);
			return 0;
		}
	}
	return -EINVAL;
}

int openconnect_set_mobile_info(struct openconnect_info *vpninfo,
				const char *mobile_platform_version,
				const char *mobile_device_type,
				const char *mobile_device_uniqueid)
{
	STRDUP(vpninfo->mobile_platform_version, mobile_platform_version);
	STRDUP(vpninfo->mobile_device_type, mobile_device_type);
	STRDUP(vpninfo->mobile_device_uniqueid, mobile_device_uniqueid);

	return 0;
}

int openconnect_set_version_string(struct openconnect_info *vpninfo,
				   const char *version_string)
{
	STRDUP(vpninfo->version_string, version_string);

	return 0;
}

const char *add_option_dup(struct oc_vpn_option **list,
			   const char *opt,
			   const char *val, int val_len)
{
	const char *ret;
	char *new_val;

	if (val_len >= 0)
		new_val = strndup(val, val_len);
	else
		new_val = strdup(val);

	ret = add_option_steal(list, opt, &new_val);
	free(new_val);
	return ret;
}

const char *add_option_steal(struct oc_vpn_option **list,
			     const char *opt, char **val)
{
	struct oc_vpn_option *new = malloc(sizeof(*new));
	if (!new)
		return NULL;

	new->option = strdup(opt);
	if (!new->option) {
		free(new);
		return NULL;
	}
	new->value = *val;
	*val = NULL;
	new->next = *list;
	*list = new;

	return new->value;
}

const char *add_option_ipaddr(struct oc_vpn_option **list,
			      const char *opt, int af, void *addr)
{
	char buf[40];

	if (!inet_ntop(af, addr, buf, sizeof(buf)))
		return NULL;

	return add_option_dup(list, opt, buf, -1);
}


void free_optlist(struct oc_vpn_option *opt)
{
	struct oc_vpn_option *next;

	for (; opt; opt = next) {
		next = opt->next;
		free(opt->option);
		free(opt->value);
		free(opt);
	}
}

int install_vpn_opts(struct openconnect_info *vpninfo, struct oc_vpn_option *opt,
		     struct oc_ip_info *ip_info, int allow_no_ip)
{
<<<<<<< HEAD
	/* F5 and NX don't get its IP address until they actually establish the
	 * PPP connection. */
	if (!allow_no_ip && !ip_info->addr && !ip_info->addr6 && !ip_info->netmask6) {
		vpn_progress(vpninfo, PRG_ERR,
			     _("No IP address received. Aborting\n"));
		return -EINVAL;
=======
	/* XX: remove protocol-specific exceptions here, once we can test them
	 * with F5 reconnections in addition to Juniper reconnections. See:
	 * https://gitlab.com/openconnect/openconnect/-/merge_requests/293#note_702388182
	 */
	if (!ip_info->addr && !ip_info->addr6 && !ip_info->netmask6) {
		if (vpninfo->proto->proto == PROTO_F5) {
			/* F5 doesn't get its IP address until it actually establishes the
			 * PPP connection. */
		} else if (vpninfo->proto->proto == PROTO_NC && vpninfo->ip_info.addr) {
			/* Juniper doesn't necessarily resend the Legacy IP address in the
			 * event of a rekey/reconnection. */
			ip_info->addr = add_option_dup(&opt, "ipaddr", vpninfo->ip_info.addr, -1);
			if (!ip_info->netmask && vpninfo->ip_info.netmask)
				ip_info->netmask = add_option_dup(&opt, "netmask", vpninfo->ip_info.netmask, -1);
			vpn_progress(vpninfo, PRG_DEBUG,
				     _("No IP address received with Juniper rekey/reconnection.\n"));
			goto after_ip_checks;
		} else {
			/* For all other protocols, not receiving any IP address is an error */
			vpn_progress(vpninfo, PRG_ERR,
				     _("No IP address received. Aborting\n"));
			return -EINVAL;
		}
>>>>>>> fa028eec
	}

	if (vpninfo->ip_info.addr) {
		if (!ip_info->addr || strcmp(ip_info->addr, vpninfo->ip_info.addr)) {
			vpn_progress(vpninfo, PRG_ERR,
				     _("Reconnect gave different Legacy IP address (%s != %s)\n"),
				     ip_info->addr, vpninfo->ip_info.addr);
			/* EPERM means that the retry loop will abort and won't keep trying. */
			return -EPERM;
		}
	}
	if (vpninfo->ip_info.netmask) {
		if (!ip_info->netmask || strcmp(ip_info->netmask, vpninfo->ip_info.netmask)) {
			vpn_progress(vpninfo, PRG_ERR,
				     _("Reconnect gave different Legacy IP netmask (%s != %s)\n"),
				     ip_info->netmask, vpninfo->ip_info.netmask);
			return -EPERM;
		}
	}
	if (vpninfo->ip_info.addr6) {
		if (!ip_info->addr6 || strcmp(ip_info->addr6, vpninfo->ip_info.addr6)) {
			vpn_progress(vpninfo, PRG_ERR,
				     _("Reconnect gave different IPv6 address (%s != %s)\n"),
				     ip_info->addr6, vpninfo->ip_info.addr6);
			return -EPERM;
		}
	}
	if (vpninfo->ip_info.netmask6) {
		if (!ip_info->netmask6 || strcmp(ip_info->netmask6, vpninfo->ip_info.netmask6)) {
			vpn_progress(vpninfo, PRG_ERR,
				     _("Reconnect gave different IPv6 netmask (%s != %s)\n"),
				     ip_info->netmask6, vpninfo->ip_info.netmask6);
			return -EPERM;
		}
	}

 after_ip_checks:
	/* Preserve gateway_addr and MTU if they were set */
	ip_info->gateway_addr = vpninfo->ip_info.gateway_addr;
	if (!ip_info->mtu)
		ip_info->mtu = vpninfo->ip_info.mtu;

	if (ip_info->mtu && ip_info->mtu < 1280 &&
	    (ip_info->addr6 || ip_info->netmask6)) {
		vpn_progress(vpninfo, PRG_ERR,
			     _("IPv6 configuration received but MTU %d is too small.\n"),
			     ip_info->mtu);
	}

	/* Free the original options */
	free_split_routes(&vpninfo->ip_info);
	free_optlist(vpninfo->cstp_options);

	/* Install the new options */
	vpninfo->cstp_options = opt;
	vpninfo->ip_info = *ip_info;

	return 0;
}

void openconnect_vpninfo_free(struct openconnect_info *vpninfo)
{
	openconnect_close_https(vpninfo, 1);
	if (vpninfo->proto->udp_shutdown)
		vpninfo->proto->udp_shutdown(vpninfo);
	if (vpninfo->tncc_fd != -1)
		closesocket(vpninfo->tncc_fd);
	if (vpninfo->cmd_fd_write != -1) {
		closesocket(vpninfo->cmd_fd);
		closesocket(vpninfo->cmd_fd_write);
	}

	free(vpninfo->ppp);
	buf_free(vpninfo->ppp_tls_connect_req);
	buf_free(vpninfo->ppp_dtls_connect_req);

#ifdef HAVE_ICONV
	if (vpninfo->ic_utf8_to_legacy != (iconv_t)-1)
		iconv_close(vpninfo->ic_utf8_to_legacy);

	if (vpninfo->ic_legacy_to_utf8 != (iconv_t)-1)
		iconv_close(vpninfo->ic_legacy_to_utf8);
#endif
#ifdef _WIN32
	if (vpninfo->cmd_event)
		CloseHandle(vpninfo->cmd_event);
	if (vpninfo->ssl_event)
		CloseHandle(vpninfo->ssl_event);
	if (vpninfo->dtls_event)
		CloseHandle(vpninfo->dtls_event);
	free(vpninfo->ifname_w);
#endif
	free(vpninfo->peer_addr);
	free(vpninfo->ip_info.gateway_addr);
	free_optlist(vpninfo->csd_env);
	free_optlist(vpninfo->script_env);
	free_optlist(vpninfo->cookies);
	free_optlist(vpninfo->cstp_options);
	free_optlist(vpninfo->dtls_options);
	free_split_routes(&vpninfo->ip_info);
	free(vpninfo->hostname);
	free(vpninfo->unique_hostname);
	buf_free(vpninfo->connect_urlbuf);
	free(vpninfo->urlpath);
	free(vpninfo->redirect_url);
	free_pass(&vpninfo->cookie);
	free(vpninfo->proxy_type);
	free(vpninfo->proxy);
	free(vpninfo->proxy_user);
	free_pass(&vpninfo->proxy_pass);
	free_pass(&vpninfo->certinfo[0].password);
	free(vpninfo->vpnc_script);
	free(vpninfo->cafile);
	free(vpninfo->ifname);
	free(vpninfo->dtls_cipher);
	free(vpninfo->peer_cert_hash);
	free(vpninfo->ciphersuite_config);
#if defined(OPENCONNECT_OPENSSL)
	free(vpninfo->cstp_cipher);
#if defined(HAVE_BIO_METH_FREE)
	if (vpninfo->ttls_bio_meth)
		BIO_meth_free(vpninfo->ttls_bio_meth);
#endif
#ifdef HAVE_DTLS
	free(vpninfo->dtls_cipher_desc);
#endif
#elif defined(OPENCONNECT_GNUTLS)
	gnutls_free(vpninfo->cstp_cipher);
#ifdef HAVE_DTLS
	gnutls_free(vpninfo->dtls_cipher_desc);
#endif
#endif
	free(vpninfo->dtls_addr);

	if (vpninfo->csd_scriptname) {
		unlink(vpninfo->csd_scriptname);
		free(vpninfo->csd_scriptname);
	}
	free(vpninfo->mobile_platform_version);
	free(vpninfo->mobile_device_type);
	free(vpninfo->mobile_device_uniqueid);
	free(vpninfo->csd_token);
	free(vpninfo->csd_ticket);
	free(vpninfo->csd_stuburl);
	free(vpninfo->csd_starturl);
	free(vpninfo->csd_waiturl);
	free(vpninfo->csd_preurl);
	free(vpninfo->platname);
	if (vpninfo->opaque_srvdata)
		xmlFreeNode(vpninfo->opaque_srvdata);
	free(vpninfo->profile_url);
	free(vpninfo->profile_sha1);

	/* These are const in openconnect itself, but for consistency of
	   the library API we do take ownership of the strings we're given,
	   and thus we have to free them too. */
	if (vpninfo->certinfo[0].cert != vpninfo->certinfo[0].key)
		free((void *)vpninfo->certinfo[0].key);
	free((void *)vpninfo->certinfo[0].cert);
	if (vpninfo->peer_cert) {
#if defined(OPENCONNECT_OPENSSL)
		X509_free(vpninfo->peer_cert);
#elif defined(OPENCONNECT_GNUTLS)
		gnutls_x509_crt_deinit(vpninfo->peer_cert);
#endif
		vpninfo->peer_cert = NULL;
	}
	while (vpninfo->pin_cache) {
		struct pin_cache *cache = vpninfo->pin_cache;

		free(cache->token);
		memset(cache->pin, 0x5a, strlen(cache->pin));
		free(cache->pin);
		vpninfo->pin_cache = cache->next;
		free(cache);
	}

	free(vpninfo->localname);
	free(vpninfo->useragent);
	free(vpninfo->authgroup);
#ifdef HAVE_LIBSTOKEN
	if (vpninfo->stoken_pin)
		free_pass(&vpninfo->stoken_pin);
	if (vpninfo->stoken_ctx)
		stoken_destroy(vpninfo->stoken_ctx);
#endif
	if (vpninfo->oath_secret) {
#ifdef HAVE_LIBPSKC
		if (vpninfo->pskc)
			pskc_done(vpninfo->pskc);
		else
#endif /* HAVE_LIBPSKC */
		free_pass(&vpninfo->oath_secret);
	}
#ifdef HAVE_LIBPCSCLITE
	release_pcsc_ctx(vpninfo);
#endif
#ifdef HAVE_LIBP11
	if (vpninfo->pkcs11_ctx) {
		if (vpninfo->pkcs11_slot_list)
			PKCS11_release_all_slots(vpninfo->pkcs11_ctx,
						 vpninfo->pkcs11_slot_list,
						 vpninfo->pkcs11_slot_count);
		PKCS11_CTX_unload(vpninfo->pkcs11_ctx);
		PKCS11_CTX_free(vpninfo->pkcs11_ctx);
	}
	free(vpninfo->pkcs11_cert_id);
#endif
	/* These check strm->state so they are safe to call multiple times */
	inflateEnd(&vpninfo->inflate_strm);
	deflateEnd(&vpninfo->deflate_strm);

#ifdef HAVE_EPOLL
	if (vpninfo->epoll_fd >= 0)
		close(vpninfo->epoll_fd);
#endif

	free_pkt(vpninfo, vpninfo->deflate_pkt);
	free_pkt(vpninfo, vpninfo->tun_pkt);
	free_pkt(vpninfo, vpninfo->dtls_pkt);
	free_pkt(vpninfo, vpninfo->cstp_pkt);
	struct pkt *pkt;
	while ((pkt = dequeue_packet(&vpninfo->free_queue)))
		free(pkt);

	free(vpninfo->bearer_token);
	free(vpninfo);
}


const char *openconnect_get_connect_url(struct openconnect_info *vpninfo)
{
	struct oc_text_buf *urlbuf = vpninfo->connect_urlbuf;

	if (!urlbuf)
		urlbuf = buf_alloc();

	buf_append(urlbuf, "https://%s", vpninfo->hostname);
	if (vpninfo->port != 443)
		buf_append(urlbuf, ":%d", vpninfo->port);
	buf_append(urlbuf, "/");

	/* Other protocols don't care and just leave noise from the
	 * authentication process in ->urlpath. Pulse does care, and
	 * you have to *connect* to a given usergroup at the correct
	 * path, not just authenticate.
	 *
	 * https://gitlab.gnome.org/GNOME/NetworkManager-openconnect/-/issues/53
	 * https://gitlab.gnome.org/GNOME/NetworkManager-openconnect/-/merge_requests/22
	 */
	if (vpninfo->proto->proto == PROTO_PULSE)
		buf_append(urlbuf, "%s", vpninfo->urlpath);
	if (buf_error(urlbuf)) {
		buf_free(urlbuf);
		vpninfo->connect_urlbuf = NULL;
		return NULL;
	}

	vpninfo->connect_urlbuf = urlbuf;
	return urlbuf->data;
}

const char *openconnect_get_hostname(struct openconnect_info *vpninfo)
{
	return vpninfo->unique_hostname?:vpninfo->hostname;
}

const char *openconnect_get_dnsname(struct openconnect_info *vpninfo)
{
	return vpninfo->hostname;
}

int openconnect_set_hostname(struct openconnect_info *vpninfo,
			     const char *hostname)
{
	UTF8CHECK(hostname);

	STRDUP(vpninfo->hostname, hostname);
	free(vpninfo->unique_hostname);
	vpninfo->unique_hostname = NULL;
	free(vpninfo->peer_addr);
	vpninfo->peer_addr = NULL;
	free(vpninfo->ip_info.gateway_addr);
	vpninfo->ip_info.gateway_addr = NULL;

	return 0;
}

char *openconnect_get_urlpath(struct openconnect_info *vpninfo)
{
	return vpninfo->urlpath;
}

int openconnect_set_urlpath(struct openconnect_info *vpninfo,
			    const char *urlpath)
{
	UTF8CHECK(urlpath);

	STRDUP(vpninfo->urlpath, urlpath);
	return 0;
}

int openconnect_set_localname(struct openconnect_info *vpninfo,
			      const char *localname)
{
	UTF8CHECK(localname);

	STRDUP(vpninfo->localname, localname);
	return 0;
}

void openconnect_set_xmlsha1(struct openconnect_info *vpninfo,
			     const char *xmlsha1, int size)
{
	if (size != sizeof(vpninfo->xmlsha1))
		return;

	memcpy(&vpninfo->xmlsha1, xmlsha1, size);
}

int openconnect_disable_ipv6(struct openconnect_info *vpninfo)
{
	/* This prevents disabling IPv6 when the connection is
	 * currently connected or has been connected previously.
	 *
	 * XX: It would be better to allow it when currently
	 * disconnected, but we currently have no way to indicate
	 * a state in which IP and routing configuration are
	 * unconfigured state. (Neither a closed TLS socket
	 * nor tunnel socket is a reliable indicator.)
	 */
	if (!vpninfo->disable_ipv6 &&
	    vpninfo->ssl_times.last_tx != 0)
		return -EINVAL;
	vpninfo->disable_ipv6 = 1;
	return 0;
}

int openconnect_disable_dtls(struct openconnect_info *vpninfo)
{
	/* This disables DTLS or ESP. It is prevented when the
	 * connection is currently connected or has been
	 * connected previously.
	 *
	 * XX: It would be better to allow it when DTLS is not
	 * in use, but other than DTLS already being disabled,
	 * we currently do not have a reliable indicator of
	 * this.
	 */
	if (vpninfo->dtls_state != DTLS_NOSECRET
	    || vpninfo->ssl_times.last_tx != 0)
		return -EINVAL;
	vpninfo->dtls_state = DTLS_DISABLED;
	return 0;
}

int openconnect_set_cafile(struct openconnect_info *vpninfo, const char *cafile)
{
	UTF8CHECK(cafile);

	STRDUP(vpninfo->cafile, cafile);
	return 0;
}

void openconnect_set_system_trust(struct openconnect_info *vpninfo, unsigned val)
{
	vpninfo->no_system_trust = !val;
}

const char *openconnect_get_ifname(struct openconnect_info *vpninfo)
{
	return vpninfo->ifname;
}

void openconnect_set_reqmtu(struct openconnect_info *vpninfo, int reqmtu)
{
	vpninfo->reqmtu = reqmtu;
}

void openconnect_set_dpd(struct openconnect_info *vpninfo, int min_seconds)
{
	/* Make sure (ka->dpd / 2), our computed midway point, isn't 0 */
	if (!min_seconds || min_seconds >= 2)
		vpninfo->dtls_times.dpd = vpninfo->ssl_times.dpd = min_seconds;
	else if (min_seconds == 1)
		vpninfo->dtls_times.dpd = vpninfo->ssl_times.dpd = 2;
}

void openconnect_set_trojan_interval(struct openconnect_info *vpninfo, int seconds)
{
	vpninfo->trojan_interval = seconds;
}

int openconnect_get_idle_timeout(struct openconnect_info *vpninfo)
{
	return vpninfo->idle_timeout;
}

time_t openconnect_get_auth_expiration(struct openconnect_info *vpninfo)
{
	return vpninfo->auth_expiration;
}

int openconnect_get_ip_info(struct openconnect_info *vpninfo,
			    const struct oc_ip_info **info,
			    const struct oc_vpn_option **cstp_options,
			    const struct oc_vpn_option **dtls_options)
{
	if (info)
		*info = &vpninfo->ip_info;
	if (cstp_options)
		*cstp_options = vpninfo->cstp_options;
	if (dtls_options)
		*dtls_options = vpninfo->dtls_options;
	return 0;
}

int openconnect_setup_csd(struct openconnect_info *vpninfo, uid_t uid,
			  int silent, const char *wrapper)
{
#ifndef _WIN32
	vpninfo->uid_csd = uid;
	vpninfo->uid_csd_given = silent ? 2 : 1;
#endif
	STRDUP(vpninfo->csd_wrapper, wrapper);

	return 0;
}

void openconnect_set_xmlpost(struct openconnect_info *vpninfo, int enable)
{
	vpninfo->xmlpost = enable;
}

int openconnect_set_client_cert(struct openconnect_info *vpninfo,
				const char *cert, const char *sslkey)
{
	UTF8CHECK(cert);
	UTF8CHECK(sslkey);

	/* Avoid freeing it twice if it's the same */
	if (vpninfo->certinfo[0].key == vpninfo->certinfo[0].cert)
		vpninfo->certinfo[0].key = NULL;

	STRDUP(vpninfo->certinfo[0].cert, cert);

	if (sslkey) {
		STRDUP(vpninfo->certinfo[0].key, sslkey);
	} else {
		vpninfo->certinfo[0].key = vpninfo->certinfo[0].cert;
	}

	return 0;
}

int openconnect_get_port(struct openconnect_info *vpninfo)
{
	return vpninfo->port;
}

const char *openconnect_get_cookie(struct openconnect_info *vpninfo)
{
	return vpninfo->cookie;
}

void openconnect_clear_cookie(struct openconnect_info *vpninfo)
{
	if (vpninfo->cookie)
		memset(vpninfo->cookie, 0, strlen(vpninfo->cookie));
}

int openconnect_set_cookie(struct openconnect_info *vpninfo,
			    const char *cookie)
{
	UTF8CHECK(cookie);

	STRDUP(vpninfo->cookie, cookie);
	return 0;
}

void openconnect_reset_ssl(struct openconnect_info *vpninfo)
{
	vpninfo->got_cancel_cmd = 0;
	openconnect_close_https(vpninfo, 0);

	free(vpninfo->peer_addr);
	vpninfo->peer_addr = NULL;
	vpninfo->dtls_tos_optname = 0;
	free(vpninfo->ip_info.gateway_addr);
	vpninfo->ip_info.gateway_addr = NULL;

	openconnect_clear_cookies(vpninfo);
}

int openconnect_parse_url(struct openconnect_info *vpninfo, const char *url)
{
	char *scheme = NULL;
	int ret;

	UTF8CHECK(url);

	openconnect_set_hostname(vpninfo, NULL);
	free(vpninfo->urlpath);
	vpninfo->urlpath = NULL;

	ret = internal_parse_url(url, &scheme, &vpninfo->hostname,
				 &vpninfo->port, &vpninfo->urlpath, 443);

	if (ret) {
		vpn_progress(vpninfo, PRG_ERR,
			     _("Failed to parse server URL '%s'\n"),
			     url);
		return ret;
	}
	if (scheme && strcmp(scheme, "https")) {
		vpn_progress(vpninfo, PRG_ERR,
			     _("Only https:// permitted for server URL\n"));
		ret = -EINVAL;
	}
	free(scheme);
	return ret;
}

void openconnect_set_cert_expiry_warning(struct openconnect_info *vpninfo,
					 int seconds)
{
	vpninfo->cert_expire_warning = seconds;
}

int openconnect_set_key_password(struct openconnect_info *vpninfo, const char *pass)
{
	STRDUP(vpninfo->certinfo[0].password, pass);

	return 0;
}

void openconnect_set_pfs(struct openconnect_info *vpninfo, unsigned val)
{
	vpninfo->pfs = val;
}

int openconnect_set_allow_insecure_crypto(struct openconnect_info *vpninfo, unsigned val)
{
	int ret = can_enable_insecure_crypto();
	if (ret)
		return ret;
	vpninfo->allow_insecure_crypto = val;
	return 0;
}

void openconnect_set_cancel_fd(struct openconnect_info *vpninfo, int fd)
{
	vpninfo->cmd_fd = fd;
}

#ifdef _WIN32
# define CMD_PIPE_ERR INVALID_SOCKET
#else
# define CMD_PIPE_ERR -EIO
#endif

OPENCONNECT_CMD_SOCKET openconnect_setup_cmd_pipe(struct openconnect_info *vpninfo)
{
	OPENCONNECT_CMD_SOCKET pipefd[2];

#ifdef _WIN32
	if (dumb_socketpair(pipefd, 0))
		return CMD_PIPE_ERR;
#else
	if (pipe(pipefd) < 0)
		return CMD_PIPE_ERR;
#endif

	if (set_sock_nonblock(pipefd[0]) || set_sock_nonblock(pipefd[1])) {
		closesocket(pipefd[0]);
		closesocket(pipefd[1]);
		return CMD_PIPE_ERR;
	}
	vpninfo->cmd_fd = pipefd[0];
	vpninfo->cmd_fd_write = pipefd[1];
	vpninfo->need_poll_cmd_fd = 1;
	return vpninfo->cmd_fd_write;
}

const char *openconnect_get_version(void)
{
	return openconnect_version_str;
}

int openconnect_has_pkcs11_support(void)
{
#if defined(OPENCONNECT_GNUTLS) && defined(HAVE_P11KIT)
	return 1;
#elif defined(OPENCONNECT_OPENSSL) && defined(HAVE_LIBP11)
	return 1;
#else
	return 0;
#endif
}

#if defined(OPENCONNECT_OPENSSL) && defined(HAVE_ENGINE)
#include <openssl/engine.h>
#endif
int openconnect_has_tss_blob_support(void)
{
#if defined(OPENCONNECT_OPENSSL) && defined(HAVE_ENGINE)
	ENGINE *e;

	ENGINE_load_builtin_engines();

	e = ENGINE_by_id("tpm");
	if (e) {
		ENGINE_free(e);
		return 1;
	}
#elif defined(OPENCONNECT_GNUTLS) && defined(HAVE_TROUSERS)
	return 1;
#endif
	return 0;
}

int openconnect_has_tss2_blob_support(void)
{
#if defined(OPENCONNECT_OPENSSL) && defined(HAVE_ENGINE)
	ENGINE *e;

	ENGINE_load_builtin_engines();

	e = ENGINE_by_id("tpm2");
	if (e) {
		ENGINE_free(e);
		return 1;
	}
#elif defined(OPENCONNECT_GNUTLS) && defined(HAVE_TSS2)
	return 1;
#endif
	return 0;
}

int openconnect_has_stoken_support(void)
{
#ifdef HAVE_LIBSTOKEN
	return 1;
#else
	return 0;
#endif
}

int openconnect_has_oath_support(void)
{
	return 2;
}

int openconnect_has_yubioath_support(void)
{
#ifdef HAVE_LIBPCSCLITE
	return 1;
#else
	return 0;
#endif
}

int openconnect_has_system_key_support(void)
{
#ifdef HAVE_GNUTLS_SYSTEM_KEYS
	return 1;
#else
	return 0;
#endif
}

int openconnect_set_token_callbacks(struct openconnect_info *vpninfo,
				    void *tokdata,
				    openconnect_lock_token_vfn lock,
				    openconnect_unlock_token_vfn unlock)
{
	vpninfo->lock_token = lock;
	vpninfo->unlock_token = unlock;
	vpninfo->tok_cbdata = tokdata;

	return 0;
}

/*
 * Enable software token generation.
 *
 * If token_mode is OC_TOKEN_MODE_STOKEN and token_str is NULL,
 * read the token data from ~/.stokenrc.
 *
 * Return value:
 *  = -EILSEQ, if token_str is not valid UTF-8
 *  = -EOPNOTSUPP, if the underlying library (libstoken, liboath) is not
 *                 available or an invalid token_mode was provided
 *  = -EINVAL, if the token string is invalid (token_str was provided)
 *  = -ENOENT, if token_mode is OC_TOKEN_MODE_STOKEN and ~/.stokenrc is
 *             missing (token_str was NULL)
 *  = -EIO, for other failures in the underlying library (libstoken, liboath)
 *  = 0, on success
 */
int openconnect_set_token_mode(struct openconnect_info *vpninfo,
			       oc_token_mode_t token_mode,
			       const char *token_str)
{
	vpninfo->token_mode = OC_TOKEN_MODE_NONE;

	UTF8CHECK(token_str);

	switch (token_mode) {
	case OC_TOKEN_MODE_NONE:
		return 0;

	case OC_TOKEN_MODE_TOTP:
	case OC_TOKEN_MODE_HOTP:
		return set_oath_mode(vpninfo, token_str, token_mode);

#ifdef HAVE_LIBSTOKEN
	case OC_TOKEN_MODE_STOKEN:
		return set_libstoken_mode(vpninfo, token_str);
#endif
#ifdef HAVE_LIBPCSCLITE
	case OC_TOKEN_MODE_YUBIOATH:
		return set_yubikey_mode(vpninfo, token_str);
#endif
	case OC_TOKEN_MODE_OIDC:
		return set_oidc_token(vpninfo, token_str);
	default:
		return -EOPNOTSUPP;
	}
}

/*
 * Enable libstoken token generation if use_stoken == 1.
 *
 * If token_str is not NULL, try to parse the string.  Otherwise, try to read
 * the token data from ~/.stokenrc
 *
 * DEPRECATED: use openconnect_set_stoken_mode() instead.
 *
 * Return value:
 *  = -EILSEQ, if token_str is not valid UTF-8
 *  = -EOPNOTSUPP, if libstoken is not available
 *  = -EINVAL, if the token string is invalid (token_str was provided)
 *  = -ENOENT, if ~/.stokenrc is missing (token_str was NULL)
 *  = -EIO, for other libstoken failures
 *  = 0, on success
 */
int openconnect_set_stoken_mode(struct openconnect_info *vpninfo,
				int use_stoken, const char *token_str)
{
	oc_token_mode_t token_mode = OC_TOKEN_MODE_NONE;

	if (use_stoken)
		token_mode = OC_TOKEN_MODE_STOKEN;

	return openconnect_set_token_mode(vpninfo, token_mode, token_str);
}

void openconnect_set_protect_socket_handler(struct openconnect_info *vpninfo,
					    openconnect_protect_socket_vfn protect_socket)
{
	vpninfo->protect_socket = protect_socket;
}

void openconnect_override_getaddrinfo(struct openconnect_info *vpninfo, openconnect_getaddrinfo_vfn gai_fn)
{
	vpninfo->getaddrinfo_override = gai_fn;
}

void openconnect_set_setup_tun_handler(struct openconnect_info *vpninfo,
				       openconnect_setup_tun_vfn setup_tun)
{
	vpninfo->setup_tun = setup_tun;
}

void openconnect_set_reconnected_handler(struct openconnect_info *vpninfo,
				         openconnect_reconnected_vfn reconnected)
{
	vpninfo->reconnected = reconnected;
}

void openconnect_set_stats_handler(struct openconnect_info *vpninfo,
				   openconnect_stats_vfn stats_handler)
{
	vpninfo->stats_handler = stats_handler;
}

/* Set up a traditional OS-based tunnel device, optionally specified in 'ifname'. */
int openconnect_setup_tun_device(struct openconnect_info *vpninfo,
				 const char *vpnc_script, const char *ifname)
{
	intptr_t tun_fd;
	char *legacy_ifname;

	UTF8CHECK(vpnc_script);
	UTF8CHECK(ifname);

	STRDUP(vpninfo->vpnc_script, vpnc_script);
	STRDUP(vpninfo->ifname, ifname);

	prepare_script_env(vpninfo);

	/* XX: vpninfo->ifname will only be non-NULL here if set by the -i option,
	   which only works on some platforms (see os_setup_tun implementations) */
	legacy_ifname = vpninfo->ifname ? openconnect_utf8_to_legacy(vpninfo, vpninfo->ifname) : NULL;
	script_setenv(vpninfo, "TUNDEV", legacy_ifname, 0, 0);
	if (legacy_ifname != vpninfo->ifname)
		free(legacy_ifname);

	script_config_tun(vpninfo, "pre-init");

	tun_fd = os_setup_tun(vpninfo);
	if (tun_fd < 0)
		return tun_fd;

#ifdef _WIN32
	if (vpninfo->tun_idx != -1)
		script_setenv_int(vpninfo, "TUNIDX", vpninfo->tun_idx);
#endif

	/* XX: os_setup_tun has set (or even changed) ifname */
	legacy_ifname = openconnect_utf8_to_legacy(vpninfo, vpninfo->ifname);
	script_setenv(vpninfo, "TUNDEV", legacy_ifname, 0, 0);
	if (legacy_ifname != vpninfo->ifname)
		free(legacy_ifname);

	script_config_tun(vpninfo, "connect");

	return openconnect_setup_tun_fd(vpninfo, tun_fd);
}

static const char *compr_name_map[] = {
	[COMPR_DEFLATE] = "Deflate",
	[COMPR_LZS] = "LZS",
	[COMPR_LZ4] = "LZ4",
	[COMPR_LZO] = "LZO",
};

const char *openconnect_get_cstp_compression(struct openconnect_info * vpninfo)
{
	if (vpninfo->cstp_compr <= 0 || vpninfo->cstp_compr > COMPR_MAX)
		return NULL;

	return compr_name_map[vpninfo->cstp_compr];
}

const char *openconnect_get_dtls_compression(struct openconnect_info * vpninfo)
{
	if (vpninfo->dtls_compr <= 0 || vpninfo->dtls_compr > COMPR_MAX)
		return NULL;

	return compr_name_map[vpninfo->dtls_compr];
}

const char *openconnect_get_dtls_cipher(struct openconnect_info *vpninfo)
{
	if (vpninfo->dtls_state < DTLS_CONNECTED || !vpninfo->dtls_ssl) {
#if defined(OPENCONNECT_GNUTLS)
		gnutls_free(vpninfo->dtls_cipher_desc);
#else
		free(vpninfo->dtls_cipher_desc);
#endif
		vpninfo->dtls_cipher_desc = NULL;
		return NULL;
	}
	/* in DTLS rehandshakes don't switch the ciphersuite as only
	 * one is enabled. */
	if (vpninfo->dtls_cipher_desc == NULL) {
#if defined(OPENCONNECT_GNUTLS)
		vpninfo->dtls_cipher_desc = get_gnutls_cipher(vpninfo->dtls_ssl);
#else
		if (asprintf(&vpninfo->dtls_cipher_desc, "%s-%s",
		             SSL_get_version(vpninfo->dtls_ssl), SSL_get_cipher_name(vpninfo->dtls_ssl)) < 0)
			return NULL;
#endif
	}
    return vpninfo->dtls_cipher_desc;
}

int openconnect_set_csd_environ(struct openconnect_info *vpninfo,
				const char *name, const char *value)
{
	struct oc_vpn_option *p;

	if (!name) {
		free_optlist(vpninfo->csd_env);
		vpninfo->csd_env = NULL;
		return 0;
	}
	for (p = vpninfo->csd_env; p; p = p->next) {
		if (!strcmp(name, p->option)) {
			char *valdup = strdup(value);
			if (!valdup)
				return -ENOMEM;
			free(p->value);
			p->value = valdup;
			return 0;
		}
	}
	p = malloc(sizeof(*p));
	if (!p)
		return -ENOMEM;
	p->option = strdup(name);
	if (!p->option) {
		free(p);
		return -ENOMEM;
	}
	p->value = strdup(value);
	if (!p->value) {
		free(p->option);
		free(p);
		return -ENOMEM;
	}
	p->next = vpninfo->csd_env;
	vpninfo->csd_env = p;
	return 0;
}

int openconnect_check_peer_cert_hash(struct openconnect_info *vpninfo,
				     const char *old_hash)
{
	char *fingerprint = NULL;
	const unsigned min_match_len = 4;
	unsigned old_len, fingerprint_len;
	int case_sensitive = 0;
	int ret = 0;

	if (strchr(old_hash, ':')) {
		/* These are hashes of the public key not the full cert. */
		if (strncmp(old_hash, "sha1:", 5) == 0) {
			old_hash += 5;
			fingerprint = openconnect_bin2hex(NULL, vpninfo->peer_cert_sha1_raw, sizeof(vpninfo->peer_cert_sha1_raw));
		} else if (strncmp(old_hash, "sha256:", 7) == 0) {
			old_hash += 7;
			fingerprint = openconnect_bin2hex(NULL, vpninfo->peer_cert_sha256_raw, sizeof(vpninfo->peer_cert_sha256_raw));
		} else if (strncmp(old_hash, "pin-sha256:", 11) == 0) {
			old_hash += 11;
			fingerprint = openconnect_bin2base64(NULL, vpninfo->peer_cert_sha256_raw, sizeof(vpninfo->peer_cert_sha256_raw));
			case_sensitive = 1;
		} else {
			vpn_progress(vpninfo, PRG_ERR, _("Unknown certificate hash: %s.\n"), old_hash);
			return -EIO;
		}
	} else {
		/* Not the same as the sha1: case above, because this hashes the full cert */
		unsigned char *cert;
		int len;
		unsigned char sha1_bin[SHA1_SIZE];

		len = openconnect_get_peer_cert_DER(vpninfo, &cert);
		if (len < 0)
			return len;

		if (openconnect_sha1(sha1_bin, cert, len)) {
			free(cert);
			return -EIO;
		}

		free(cert);
		fingerprint = openconnect_bin2hex(NULL, sha1_bin, sizeof(sha1_bin));
	}

	if (!fingerprint)
		return -EIO;

	old_len = strlen(old_hash);
	fingerprint_len = strlen(fingerprint);

	if (old_len > fingerprint_len)
		ret = 1;
	else if (case_sensitive ? strncmp(old_hash, fingerprint, old_len) :
		 strncasecmp(old_hash, fingerprint, old_len))
		ret = 1;
	else if (old_len < min_match_len) {
		vpn_progress(vpninfo, PRG_ERR, _("The size of the provided fingerprint is less than the minimum required (%u).\n"), min_match_len);
		ret = 1;
	}

	free(fingerprint);
	return ret;
}

const char *openconnect_get_cstp_cipher(struct openconnect_info *vpninfo)
{
	return vpninfo->cstp_cipher;
}

const char *openconnect_get_peer_cert_hash(struct openconnect_info *vpninfo)
{
	if (vpninfo->peer_cert_hash == NULL)
		vpninfo->peer_cert_hash = openconnect_bin2base64("pin-sha256:", vpninfo->peer_cert_sha256_raw, sizeof(vpninfo->peer_cert_sha256_raw));
	return vpninfo->peer_cert_hash;
}

int openconnect_set_compression_mode(struct openconnect_info *vpninfo,
				     oc_compression_mode_t mode)
{
	switch(mode) {
	case OC_COMPRESSION_MODE_NONE:
		vpninfo->req_compr = 0;
		return 0;
	case OC_COMPRESSION_MODE_STATELESS:
		vpninfo->req_compr = COMPR_STATELESS;
		return 0;
	case OC_COMPRESSION_MODE_ALL:
		vpninfo->req_compr = COMPR_ALL;
		return 0;
	default:
		return -EINVAL;
	}
}

void nuke_opt_values(struct oc_form_opt *opt)
{
	for (; opt; opt = opt->next) {
		if (opt->type == OC_FORM_OPT_TEXT ||
		    opt->type == OC_FORM_OPT_PASSWORD) {
			free(opt->_value);
			opt->_value = NULL;
		}
	}
}

int process_auth_form(struct openconnect_info *vpninfo, struct oc_auth_form *form)
{
	int ret;
	struct oc_form_opt_select *grp = form->authgroup_opt;
	struct oc_choice *auth_choice;
	struct oc_form_opt *opt;

	if (!vpninfo->process_auth_form) {
		vpn_progress(vpninfo, PRG_ERR, _("No form handler; cannot authenticate.\n"));
		return OC_FORM_RESULT_ERR;
	}
	if (!form->auth_id) {
		vpn_progress(vpninfo, PRG_ERR, _("No form ID. This is a bug in OpenConnect's authentication code.\n"));
		return OC_FORM_RESULT_ERR;
	}

retry:
	auth_choice = NULL;
	if (grp && grp->nr_choices) {
		/* Set group selection from authgroup */
		if (vpninfo->authgroup) {
			int i;
			for (i = 0; i < grp->nr_choices; i++)
				if (!strcmp(grp->choices[i]->name, vpninfo->authgroup))
					form->authgroup_selection = i;
		}
		auth_choice = grp->choices[form->authgroup_selection];
	}

	for (opt = form->opts; opt; opt = opt->next) {
		int second_auth = opt->flags & OC_FORM_OPT_SECOND_AUTH;
		opt->flags &= ~OC_FORM_OPT_IGNORE;

		if (!auth_choice ||
		    (opt->type != OC_FORM_OPT_TEXT && opt->type != OC_FORM_OPT_PASSWORD))
			continue;

		if (auth_choice->noaaa ||
		    (!auth_choice->second_auth && second_auth))
			opt->flags |= OC_FORM_OPT_IGNORE;
		else if (!strcmp(opt->name, "secondary_username") && second_auth) {
			if (auth_choice->secondary_username) {
				free(opt->_value);
				opt->_value = strdup(auth_choice->secondary_username);
			}
			if (!auth_choice->secondary_username_editable)
				opt->flags |= OC_FORM_OPT_IGNORE;
		}
	}

	ret = vpninfo->process_auth_form(vpninfo->cbdata, form);

	if (ret == OC_FORM_RESULT_NEWGROUP &&
	    form->authgroup_opt &&
	    form->authgroup_opt->form._value) {
		free(vpninfo->authgroup);
		vpninfo->authgroup = strdup(form->authgroup_opt->form._value);

		if (!vpninfo->xmlpost)
			goto retry;
	}

	if (ret == OC_FORM_RESULT_CANCELLED || ret < 0)
		nuke_opt_values(form->opts);

	return ret;
}<|MERGE_RESOLUTION|>--- conflicted
+++ resolved
@@ -506,22 +506,14 @@
 int install_vpn_opts(struct openconnect_info *vpninfo, struct oc_vpn_option *opt,
 		     struct oc_ip_info *ip_info, int allow_no_ip)
 {
-<<<<<<< HEAD
-	/* F5 and NX don't get its IP address until they actually establish the
-	 * PPP connection. */
-	if (!allow_no_ip && !ip_info->addr && !ip_info->addr6 && !ip_info->netmask6) {
-		vpn_progress(vpninfo, PRG_ERR,
-			     _("No IP address received. Aborting\n"));
-		return -EINVAL;
-=======
 	/* XX: remove protocol-specific exceptions here, once we can test them
-	 * with F5 reconnections in addition to Juniper reconnections. See:
+	 * with F5 and NX reconnections in addition to Juniper reconnections. See:
 	 * https://gitlab.com/openconnect/openconnect/-/merge_requests/293#note_702388182
 	 */
 	if (!ip_info->addr && !ip_info->addr6 && !ip_info->netmask6) {
-		if (vpninfo->proto->proto == PROTO_F5) {
-			/* F5 doesn't get its IP address until it actually establishes the
-			 * PPP connection. */
+		if (allow_no_ip) {
+			/* Some protocols, such as F5 and NX don't get their IP address
+			 * until they actually establish the PPP connection. */
 		} else if (vpninfo->proto->proto == PROTO_NC && vpninfo->ip_info.addr) {
 			/* Juniper doesn't necessarily resend the Legacy IP address in the
 			 * event of a rekey/reconnection. */
@@ -537,7 +529,6 @@
 				     _("No IP address received. Aborting\n"));
 			return -EINVAL;
 		}
->>>>>>> fa028eec
 	}
 
 	if (vpninfo->ip_info.addr) {

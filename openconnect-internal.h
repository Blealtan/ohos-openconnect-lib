/*
 * OpenConnect (SSL + DTLS) VPN client
 *
 * Copyright © 2008-2015 Intel Corporation.
 * Copyright © 2008 Nick Andrew <nick@nick-andrew.net>
 * Copyright © 2013 John Morrissey <jwm@horde.net>
 *
 * Author: David Woodhouse <dwmw2@infradead.org>
 *
 * This program is free software; you can redistribute it and/or
 * modify it under the terms of the GNU Lesser General Public License
 * version 2.1, as published by the Free Software Foundation.
 *
 * This program is distributed in the hope that it will be useful, but
 * WITHOUT ANY WARRANTY; without even the implied warranty of
 * MERCHANTABILITY or FITNESS FOR A PARTICULAR PURPOSE.  See the GNU
 * Lesser General Public License for more details.
 */

#ifndef __OPENCONNECT_INTERNAL_H__
#define __OPENCONNECT_INTERNAL_H__

#define __OPENCONNECT_PRIVATE__

/*
 * We need to include <winsock2.h> or <winsock.h> before openconnect.h.
 * Indeed openconnect.h is specifically intended not to be self-sufficient,
 * so that end-users can choose between <winsock.h> and <winsock2.h>.
 */
#ifdef _WIN32
#include <winsock2.h>
#endif

#include "openconnect.h"

#include "json.h"

#if defined(OPENCONNECT_OPENSSL)
#include <openssl/ssl.h>
#include <openssl/err.h>
/* Ick */
#if OPENSSL_VERSION_NUMBER >= 0x00909000L
#define method_const const
#else
#define method_const
#endif
#endif

#if defined(OPENCONNECT_GNUTLS)
#include <gnutls/gnutls.h>
#include <gnutls/abstract.h>
#include <gnutls/x509.h>
#include <gnutls/crypto.h>
#endif

#ifdef HAVE_ICONV
#include <langinfo.h>
#include <iconv.h>
#endif

#ifdef LIBPROXY_HDR
#include LIBPROXY_HDR
#endif

#ifdef HAVE_LIBSTOKEN
#include <stoken.h>
#endif

#ifdef HAVE_GSSAPI
#include GSSAPI_HDR
#endif

#ifdef HAVE_LIBPSKC
#include <pskc/pskc.h>
#endif

#ifdef HAVE_LIBP11
#include <libp11.h>
#endif

#ifdef HAVE_EPOLL
#include <sys/epoll.h>
#endif

#ifdef ENABLE_NLS
#include <libintl.h>
#define _(s) dgettext("openconnect", s)
#else
#define _(s) ((char *)(s))
#endif
#define N_(s) s

#include <libxml/tree.h>
#include <zlib.h>

#ifdef _WIN32
#ifndef _Out_cap_c_
#define _Out_cap_c_(sz)
#endif
#ifndef _Ret_bytecount_
#define _Ret_bytecount_(sz)
#endif
#ifndef _Post_maybenull_
#define _Post_maybenull_
#endif
#include "wintun.h"

#include <ws2tcpip.h>
#ifndef SECURITY_WIN32
#define SECURITY_WIN32 1
#endif
#include <security.h>
#else
#include <sys/socket.h>
#include <sys/select.h>
#include <netdb.h>
#include <netinet/in.h>
#include <arpa/inet.h>
#include <fcntl.h>
#endif

#include <unistd.h>
#include <sys/time.h>
#include <sys/types.h>

#include <stdint.h>
#include <string.h>
#include <errno.h>

/* Equivalent of "/dev/null" on Windows.
 * See https://stackoverflow.com/a/44163934
 */
#ifdef _WIN32
#define DEVNULL "NUL:"
#else
#define DEVNULL "/dev/null"
#endif

#define SHA512_SIZE 64
#define SHA384_SIZE 48
#define SHA256_SIZE 32
#define SHA1_SIZE 20
#define MD5_SIZE 16

/* FreeBSD provides this in <sys/param.h>  */
#ifndef MAX
#define MAX(x,y) (((x)>(y))?(x):(y))
#endif
#ifndef MIN
#define MIN(x,y) (((x)<(y))?(x):(y))
#endif

/* At least MinGW headers seem not to provide IPPROTO_IPIP */
#ifndef IPPROTO_IPIP
#define IPPROTO_IPIP 0x04
#endif

#ifdef HAVE_VHOST
#include <linux/virtio_net.h>
#include <linux/vhost.h>

struct oc_vring {
	struct vring_desc *desc;
	struct vring_avail *avail;
	struct vring_used *used;
	uint16_t seen_used;
};

#endif

#define ARRAY_SIZE(x) (sizeof(x) / sizeof((x)[0]))


/****************************************************************************/

struct pkt {
	int alloc_len;
	int len;
	struct pkt *next;
	union {
		struct {
			uint32_t spi;
			uint32_t seq;
			unsigned char iv[16];
			unsigned char payload[];
		} esp;
		struct {
			unsigned char pad[2];
			unsigned char rec[2];
			unsigned char kmp[20];
		} oncp;
		struct {
			unsigned char pad[16];
			unsigned char hdr[8];
		} cstp;
		struct {
			unsigned char pad[8];
			unsigned char hdr[16];
		} gpst;
		struct {
			unsigned char pad[8];
			uint32_t vendor;
			uint32_t type;
			uint32_t len;
			uint32_t ident;
		} pulse;
		struct {
			uint32_t hlen; /* variable-length */
			uint16_t proto;
			unsigned char hdr[18];
		} ppp;
#ifdef HAVE_VHOST
		struct {
			unsigned char pad[12];
			struct virtio_net_hdr_mrg_rxbuf h;
		} virtio;
#endif
	};
	unsigned char data[];
};

#define pkt_offset(field) ((intptr_t)&((struct pkt *)NULL)->field)
#define pkt_from_hdr(addr, field) ((struct pkt *) ((intptr_t)(addr) - pkt_offset(field) ))

#define REKEY_NONE      0
#define REKEY_TUNNEL    1
#define REKEY_SSL       2

#define KA_NONE		0
#define KA_DPD		1
#define KA_DPD_DEAD	2
#define KA_KEEPALIVE	3
#define KA_REKEY	4

#define DTLS_NOSECRET	0	/* Random secret has not been generated yet */
#define DTLS_SECRET	1	/* Secret is present, ready to attempt DTLS */
#define DTLS_DISABLED	2	/* DTLS was disabled on the *client* side */
#define DTLS_SLEEPING	3	/* For ESP, sometimes sending probes */
#define DTLS_CONNECTING	4	/* DTLS (re)handshaking. Not used for ESP */
#define DTLS_CONNECTED	5	/* Transport connected but not yet enabled */
#define DTLS_ESTABLISHED 6	/* Data path fully established */

/* Not to be confused with OC_PROTO_xxx flags which are library-visible */
#define PROTO_ANYCONNECT	0
#define PROTO_NC		1
#define PROTO_GPST		2
#define PROTO_PULSE		3
#define PROTO_F5		4
#define PROTO_FORTINET		5
<<<<<<< HEAD
#define PROTO_NX		6
#define PROTO_NULLPPP		7
=======
#define PROTO_NULLPPP		6
#define PROTO_ARRAY		7
>>>>>>> fa028eec

/* All supported PPP packet framings/encapsulations */
#define PPP_ENCAP_RFC1661	1	/* Plain/synchronous/pre-framed PPP (RFC1661) */
#define PPP_ENCAP_RFC1662_HDLC	2	/* PPP with HDLC-like framing (RFC1662) */
#define PPP_ENCAP_F5		3	/* F5 BigIP no HDLC */
#define PPP_ENCAP_F5_HDLC	4	/* F5 BigIP HDLC */
#define PPP_ENCAP_FORTINET	5	/* Fortinet no HDLC */
#define PPP_ENCAP_NX_HDLC	6	/* SonicWall NetExtender HDLC */
#define PPP_ENCAP_MAX		PPP_ENCAP_NX_HDLC

#define COMPR_DEFLATE	(1<<0)
#define COMPR_LZS	(1<<1)
#define COMPR_LZ4	(1<<2)
#define COMPR_LZO	(1<<3)
#define COMPR_MAX	COMPR_LZO

#ifdef HAVE_LZ4
#define COMPR_STATELESS	(COMPR_LZS | COMPR_LZ4 | COMPR_LZO)
#else
#define COMPR_STATELESS	(COMPR_LZS)
#endif
#define COMPR_ALL	(COMPR_STATELESS | COMPR_DEFLATE)

#define DTLS_APP_ID_EXT 48018

struct keepalive_info {
	int dpd;
	int keepalive;
	int rekey;
	int rekey_method;
	time_t last_rekey;
	time_t last_tx;
	time_t last_rx;
	time_t last_dpd;
};

struct pin_cache {
	struct pin_cache *next;
	char *token;
	char *pin;
};

struct oc_text_buf {
	char *data;
	int pos;
	int buf_len;
	int error;
};

#define TLS_MASTER_KEY_SIZE 48

#define RECONNECT_INTERVAL_MIN	10
#define RECONNECT_INTERVAL_MAX	100

#define HTTP_NO_FLAGS		0
#define HTTP_REDIRECT		1
#define HTTP_REDIRECT_TO_GET	2
#define HTTP_BODY_ON_ERROR	4

#define REDIR_TYPE_NONE		0
#define REDIR_TYPE_NEWHOST	1
#define REDIR_TYPE_LOCAL	2

#define AUTH_TYPE_GSSAPI	0
#define AUTH_TYPE_NTLM		1
#define AUTH_TYPE_DIGEST	2
#define AUTH_TYPE_BASIC		3
#define AUTH_TYPE_BEARER	4

#define MAX_AUTH_TYPES		5

#define AUTH_DEFAULT_DISABLED	-3
#define AUTH_DISABLED		-2
#define AUTH_FAILED		-1	/* Failed */
#define AUTH_UNSEEN		0	/* Server has not offered it */
#define AUTH_AVAILABLE		1	/* Server has offered it, we have not tried it */
	/* Individual auth types may use 2 onwards for their own state */
#define AUTH_IN_PROGRESS	2	/* In-progress attempt */

struct http_auth_state {
	int state;
	char *challenge;
	union {
#ifdef HAVE_GSSAPI
		struct {
			gss_name_t gss_target_name;
			gss_ctx_id_t gss_context;
		};
#endif
#ifdef _WIN32
		struct {
			CredHandle ntlm_sspi_cred;
			CtxtHandle ntlm_sspi_ctx;
		};
		struct {
			CredHandle sspi_cred;
			CtxtHandle sspi_ctx;
			SEC_WCHAR *sspi_target_name;
		};
#else
		struct {
			int ntlm_helper_fd;
		};
#endif
	};
};

#define TLS_OVERHEAD 5 /* packet + header */
#define DTLS_OVERHEAD (1 /* packet + header */ + 13 /* DTLS header */ + \
	 20 /* biggest supported MAC (SHA1) */ +  32 /* biggest supported IV (AES-256) */ + \
	 16 /* max padding */)

struct esp {
#if defined(OPENCONNECT_GNUTLS)
	gnutls_cipher_hd_t cipher;
	gnutls_hmac_hd_t hmac;
#elif defined(OPENCONNECT_OPENSSL)
	HMAC_CTX *hmac;
	EVP_CIPHER_CTX *cipher;
#endif
	uint64_t seq_backlog;
	uint64_t seq;
	uint32_t spi; /* Stored network-endian */
	unsigned char enc_key[0x40]; /* Encryption key */
	unsigned char hmac_key[0x40]; /* HMAC key */
	unsigned char iv[16];
};

struct oc_pcsc_ctx;
struct oc_tpm1_ctx;
struct oc_tpm2_ctx;

struct openconnect_info;

struct cert_info {
	struct openconnect_info *vpninfo;
	char *cert;
	char *key;
	char *password;
#if defined(OPENCONNECT_GNUTLS) && defined(HAVE_TROUSERS)
	struct oc_tpm1_ctx *tpm1;
#endif
#if defined(OPENCONNECT_GNUTLS) && defined (HAVE_TSS2)
	struct oc_tpm2_ctx *tpm2;
#endif
};

struct pkt_q {
	struct pkt *head;
	struct pkt **tail;
	int count;
};

struct vpn_proto;

struct openconnect_info {
	const struct vpn_proto *proto;

#ifdef HAVE_ICONV
	iconv_t ic_legacy_to_utf8;
	iconv_t ic_utf8_to_legacy;
#endif
	char *redirect_url;
	int redirect_type;

	unsigned char esp_hmac;
	unsigned char esp_enc;
	unsigned char esp_compr;
	uint32_t esp_replay_protect;
	uint32_t esp_lifetime_bytes;
	uint32_t esp_lifetime_seconds;
	uint32_t esp_ssl_fallback;
	int current_esp_in;
	int old_esp_maxseq;
	struct esp esp_in[2];
	struct esp esp_out;
	int enc_key_len;
	int hmac_key_len;
	int hmac_out_len;

	int esp_magic_af;
	unsigned char esp_magic[16]; /* GlobalProtect magic ping address (network-endian) */

	struct oc_ppp *ppp;
	struct oc_text_buf *ppp_tls_connect_req;
	struct oc_text_buf *ppp_dtls_connect_req;

	int tncc_fd; /* For Juniper TNCC */
	char *platname;
	char *mobile_platform_version;
	char *mobile_device_type;
	char *mobile_device_uniqueid;
	char *csd_token;
	char *csd_ticket;
	char *csd_stuburl;
	char *csd_starturl;
	char *csd_waiturl;
	char *csd_preurl;

	char *csd_scriptname;
	xmlNode *opaque_srvdata;

	char *profile_url;
	char *profile_sha1;

#ifdef LIBPROXY_HDR
	pxProxyFactory *proxy_factory;
#endif
	char *proxy_type;
	char *proxy;
	int proxy_port;
	int proxy_fd;
	char *proxy_user;
	char *proxy_pass;
	char *bearer_token;
	int proxy_close_during_auth;
	int retry_on_auth_fail;
	int try_http_auth;
	struct http_auth_state http_auth[MAX_AUTH_TYPES];
	struct http_auth_state proxy_auth[MAX_AUTH_TYPES];

	char *localname;

	char *hostname; /* This is the original hostname (or IP address)
			 * we were asked to connect to */

	char *unique_hostname; /* This is the IP address of the actual host
				* that we connected to; the result of the
				* DNS lookup. We do this so that we can be
				* sure we reconnect to the same server we
				* authenticated to. */
	int port;
	char *urlpath;

	/* The application might ask us to recreate a connection URL,
	 * and we own the string so cache it for later freeing. */
	struct oc_text_buf *connect_urlbuf;

	int cert_expire_warning;

	struct cert_info certinfo[1];

	char *cafile;
	unsigned no_system_trust;
	const char *xmlconfig;
	char xmlsha1[(SHA1_SIZE * 2) + 1];
	char *authgroup;
	int nopasswd;
	int xmlpost;
	char *dtls_ciphers;
	char *dtls12_ciphers;
	char *csd_wrapper;
	int trojan_interval;
	time_t last_trojan;
	int no_http_keepalive;
	int dump_http_traffic;

	int token_mode;
	int token_bypassed;
	int token_tries;
	time_t token_time;
#ifdef HAVE_LIBSTOKEN
	struct stoken_ctx *stoken_ctx;
	char *stoken_pin;
	int stoken_concat_pin;
	int stoken_interval;
#endif
#ifdef HAVE_LIBPSKC
	pskc_t *pskc;
	pskc_key_t *pskc_key;
#endif
	char *oath_secret;
	size_t oath_secret_len;
	enum {
		OATH_ALG_HMAC_SHA1 = 0,
		OATH_ALG_HMAC_SHA256,
		OATH_ALG_HMAC_SHA512,
	} oath_hmac_alg;
	enum {
		HOTP_SECRET_BASE32 = 1,
		HOTP_SECRET_RAW,
		HOTP_SECRET_HEX,
		HOTP_SECRET_PSKC,
	} hotp_secret_format; /* We need to give it back in the same form */

#ifdef HAVE_LIBPCSCLITE
	struct oc_pcsc_ctx *pcsc;
	unsigned char yubikey_pwhash[16];
#endif
	openconnect_lock_token_vfn lock_token;
	openconnect_unlock_token_vfn unlock_token;
	void *tok_cbdata;

	void *peer_cert;
	/* The SHA1 and SHA256 hashes of the peer's public key */
	uint8_t peer_cert_sha1_raw[SHA1_SIZE];
	uint8_t peer_cert_sha256_raw[SHA256_SIZE];
	/* this value is cache for openconnect_get_peer_cert_hash */
	char *peer_cert_hash;
	void *cert_list_handle;
	int cert_list_size;

	char *cookie; /* Pointer to within cookies list */
	struct oc_vpn_option *cookies;
	struct oc_vpn_option *cstp_options;
	struct oc_vpn_option *dtls_options;

	struct oc_vpn_option *script_env;
	struct oc_vpn_option *csd_env;

	unsigned pfs;
	unsigned no_tls13;
	unsigned allow_insecure_crypto;        /* Allow 3DES and RC4 (known-insecure, but the best that some ancient servers can do) */
#if defined(OPENCONNECT_OPENSSL)
#ifdef HAVE_LIBP11
	PKCS11_CTX *pkcs11_ctx;
	PKCS11_SLOT *pkcs11_slot_list;
	unsigned int pkcs11_slot_count;
	PKCS11_SLOT *pkcs11_cert_slot;
	unsigned char *pkcs11_cert_id;
	size_t pkcs11_cert_id_len;
 #endif
	X509 *cert_x509;
	SSL_CTX *https_ctx;
	SSL *https_ssl;
	BIO_METHOD *ttls_bio_meth;
#elif defined(OPENCONNECT_GNUTLS)
	gnutls_session_t https_sess;
	gnutls_session_t eap_ttls_sess;
	gnutls_certificate_credentials_t https_cred;
	gnutls_psk_client_credentials_t psk_cred;
	char local_cert_md5[MD5_SIZE * 2 + 1]; /* For CSD */
#endif /* OPENCONNECT_GNUTLS */
	char *ciphersuite_config;
	struct oc_text_buf *ttls_pushbuf;
	uint8_t ttls_eap_ident;
	unsigned char *ttls_recvbuf;
	int ttls_recvpos;
	int ttls_recvlen;
	uint32_t ttls_msgleft;

	struct pin_cache *pin_cache;
	struct keepalive_info ssl_times;
	int owe_ssl_dpd_response;

	int deflate_pkt_size;			/* It may need to be larger than MTU */
	struct pkt *deflate_pkt;		/* For compressing outbound packets into */
	struct pkt *pending_deflated_pkt;	/* The original packet associated with above */
	struct pkt *current_ssl_pkt;		/* Partially sent SSL packet */
	int partial_rec_size;			/* For tracking partially-received packets */
	/* Packet buffers for receiving into */
	struct pkt *cstp_pkt;
	struct pkt *dtls_pkt;
	struct pkt *tun_pkt;
	int pkt_trailer; /* How many bytes after payload for encryption (ESP HMAC) */

	z_stream inflate_strm;
	uint32_t inflate_adler32;
	z_stream deflate_strm;
	uint32_t deflate_adler32;

	int disable_ipv6;
	int reconnect_timeout;
	int reconnect_interval;
	int dtls_attempt_period;
	time_t auth_expiration;
	time_t new_dtls_started;
#if defined(OPENCONNECT_OPENSSL)
	SSL_CTX *dtls_ctx;
	SSL *dtls_ssl;
#elif defined(OPENCONNECT_GNUTLS)
	/* Call this dtls_ssl rather than dtls_sess because it's just a
	   pointer, and generic code in dtls.c wants to check if it's
	   NULL or not or pass it to DTLS_SEND/DTLS_RECV. This way we
	   have fewer ifdefs and accessor macros for it. */
	gnutls_session_t dtls_ssl;
#endif
	char *cstp_cipher; /* library-dependent description of TLS cipher */
	char *dtls_cipher_desc; /* library-dependent description of DTLS cipher, cached for openconnect_get_dtls_cipher() */

	int dtls_state;
	int dtls_need_reconnect;

	int tcp_blocked_for_udp; /* Some protocols explicitly *tell* the server
				  * over the TCP channel to switch to UDP. */

	struct keepalive_info dtls_times;
	unsigned char dtls_session_id[32];
	unsigned char dtls_secret[TLS_MASTER_KEY_SIZE];
	unsigned char dtls_app_id[32];
	unsigned dtls_app_id_size;

	uint32_t ift_seq;

	int dtls12; /* For PPP protocols with anonymous DTLS, this being zero indicates that
		     * the server *cannot* handle DTLSv1.2 and we mustn't even try to negotiate
		     * it (e.g. F5 BIG-IP v15 and lower). If it's 1, we can try anything;
		     * even DTLSv1.3.
		     *
		     * For AnyConnect, it means the Cisco server sent the X-DTLS12-CipherSuite
		     * header, rather than X-DTLS-CipherSuite which indicates their DTLSv0.9.
		     */

	char *dtls_cipher; /* Only set for AnyConnect. Defines the session to be "resumed"
			    * ("PSK-NEGOTIATE", or an OpenSSL cipher name). */

	char *vpnc_script;
#ifndef _WIN32
	int uid_csd_given;
	uid_t uid_csd;
	gid_t gid_csd;
	uid_t uid;
	gid_t gid;
#endif
	int use_tun_script;
	int script_tun;
	char *ifname;
	char *cmd_ifname;

	int reqmtu, basemtu; /* Local static configured values */
	const char *banner;

	struct oc_ip_info ip_info;
	int cstp_basemtu; /* Returned by server */
	int idle_timeout; /* Returned by server */

#ifdef _WIN32
	long dtls_monitored, ssl_monitored, cmd_monitored, tun_monitored;
	HANDLE dtls_event, ssl_event, cmd_event;
#else
	int _select_nfds;
	fd_set _select_rfds;
	fd_set _select_wfds;
	fd_set _select_efds;
#ifdef HAVE_EPOLL
	int epoll_fd;
	int epoll_update;
	uint32_t tun_epoll, ssl_epoll, dtls_epoll, cmd_epoll;
#ifdef HAVE_VHOST
	uint32_t vhost_call_epoll;
#endif
#endif
#endif

#ifdef __sun__
	int ip_fd;
	int ip6_fd;
#endif
#ifdef HAVE_VHOST
	int vhost_ring_size;
	int vhost_fd, vhost_call_fd, vhost_kick_fd;
	struct oc_vring tx_vring, rx_vring;
	#endif
#ifdef _WIN32
	HMODULE wintun;
	wchar_t *ifname_w;
	WINTUN_ADAPTER_HANDLE wintun_adapter;
	WINTUN_SESSION_HANDLE wintun_session;

	HANDLE tun_fh;
	OVERLAPPED tun_rd_overlap, tun_wr_overlap;
	int tun_idx, tun_rd_pending;
#else
	int tun_fd;
#endif
	int ssl_fd;
	int dtls_fd;

	int dtls_tos_current;
	int dtls_pass_tos;
	int dtls_tos_proto, dtls_tos_optname;

	/* An optimisation for the case where our own code is the only
	 * thing that *could* write to the cmd_fd, to avoid constantly
	 * polling on it while we're busy shovelling packets. */
	int need_poll_cmd_fd;
	int cmd_fd_internal;

	int cmd_fd;
	int cmd_fd_write;
	int got_cancel_cmd;
	int got_pause_cmd;
	char cancel_type;

	struct pkt_q free_queue;
	struct pkt_q incoming_queue;
	struct pkt_q outgoing_queue;
	struct pkt_q tcp_control_queue;		/* Control packets to be sent via TCP */
	int max_qlen;
	struct oc_stats stats;
	openconnect_stats_vfn stats_handler;

	socklen_t peer_addrlen;
	struct sockaddr *peer_addr;
	struct sockaddr *dtls_addr;

	int dtls_local_port;

	int req_compr; /* What we requested */
	int cstp_compr; /* Accepted for CSTP */
	int dtls_compr; /* Accepted for DTLS */

	int is_dyndns; /* Attempt to redo DNS lookup on each CSTP reconnect */
	char *useragent;
	char *version_string;

	const char *quit_reason;
	const char *delay_tunnel_reason;        /* If non-null, provides a reason why protocol is not yet ready for tunnel setup */
	enum {
		NO_DELAY_CLOSE = 0,
		DELAY_CLOSE_WAIT,
		DELAY_CLOSE_IMMEDIATE_CALLBACK,
	} delay_close;                          /* Delay close of mainloop */

	int verbose;
	void *cbdata;
	openconnect_validate_peer_cert_vfn validate_peer_cert;
	openconnect_write_new_config_vfn write_new_config;
	openconnect_process_auth_form_vfn process_auth_form;
	openconnect_progress_vfn progress;
	openconnect_protect_socket_vfn protect_socket;
	openconnect_getaddrinfo_vfn getaddrinfo_override;
	openconnect_setup_tun_vfn setup_tun;
	openconnect_reconnected_vfn reconnected;

	int (*ssl_read)(struct openconnect_info *vpninfo, char *buf, size_t len);
	int (*ssl_gets)(struct openconnect_info *vpninfo, char *buf, size_t len);
	int (*ssl_write)(struct openconnect_info *vpninfo, char *buf, size_t len);
};

struct vpn_proto {
	const char *name;
	const char *pretty_name;
	const char *description;
	const char *secure_cookie;
	const char *udp_protocol;
	int proto;
	unsigned int flags;
	int (*vpn_close_session)(struct openconnect_info *vpninfo, const char *reason);

	/* This does the full authentication, calling back as appropriate */
	int (*obtain_cookie)(struct openconnect_info *vpninfo);

	/* Establish the TCP connection (and obtain configuration) */
	int (*tcp_connect)(struct openconnect_info *vpninfo);

	int (*tcp_mainloop)(struct openconnect_info *vpninfo, int *timeout, int readable);

	/* Add headers common to each HTTP request */
	void (*add_http_headers)(struct openconnect_info *vpninfo, struct oc_text_buf *buf);

	/* Set up the UDP (DTLS) connection. Doesn't actually *start* it. */
	int (*udp_setup)(struct openconnect_info *vpninfo);

	/* This will actually complete the UDP connection setup/handshake on the wire,
	   as well as transporting packets */
	int (*udp_mainloop)(struct openconnect_info *vpninfo, int *timeout, int readable);

	/* Close the connection but leave the session setup so it restarts */
	void (*udp_close)(struct openconnect_info *vpninfo);

	/* Close and destroy the (UDP) session */
	void (*udp_shutdown)(struct openconnect_info *vpninfo);

	/* Send probe packets to start or maintain the (UDP) session */
	int (*udp_send_probes)(struct openconnect_info *vpninfo);

	/* Catch probe packet confirming the (UDP) session */
	int (*udp_catch_probe)(struct openconnect_info *vpninfo, struct pkt *p);
};

static inline struct pkt *dequeue_packet(struct pkt_q *q)
{
	struct pkt *ret = q->head;

	if (ret) {
		struct pkt *next = ret->next;
		if (!--q->count)
			q->tail = &q->head;
		q->head = next;
	}
	return ret;
}

static inline void requeue_packet(struct pkt_q *q, struct pkt *p)
{
	p->next = q->head;
	q->head = p;
	if (!q->count++)
		q->tail = &p->next;
}

static inline int queue_packet(struct pkt_q *q, struct pkt *p)
{
	*(q->tail) = p;
	p->next = NULL;
	q->tail = &p->next;
	return ++q->count;
}

static inline void init_pkt_queue(struct pkt_q *q)
{
	q->tail = &q->head;
}

static inline struct pkt *alloc_pkt(struct openconnect_info *vpninfo, int len)
{
	int alloc_len = sizeof(struct pkt) + len;

	if (vpninfo->free_queue.head &&
	    vpninfo->free_queue.head->alloc_len >= alloc_len)
		return dequeue_packet(&vpninfo->free_queue);

	if (alloc_len < 2048)
		alloc_len = 2048;

	struct pkt *pkt = malloc(alloc_len);
	if (pkt)
		pkt->alloc_len = alloc_len;
	return pkt;
}

static inline void free_pkt(struct openconnect_info *vpninfo, struct pkt *pkt)
{
	if (!pkt)
		return;

	if (vpninfo->free_queue.count < vpninfo->max_qlen * 2)
		requeue_packet(&vpninfo->free_queue, pkt);
	else
		free(pkt);
}

#define vpn_progress(_v, lvl, ...) do {					\
	if ((_v)->verbose >= (lvl))					\
		(_v)->progress((_v)->cbdata, lvl, __VA_ARGS__);	\
	} while(0)
#define vpn_perror(vpninfo, msg) vpn_progress((vpninfo), PRG_ERR, "%s: %s\n", (msg), strerror(errno))

#ifdef _WIN32
#define monitor_read_fd(_v, _n) (_v->_n##_monitored |= FD_READ)
#define monitor_write_fd(_v, _n) (_v->_n##_monitored |= FD_WRITE)
#define monitor_except_fd(_v, _n) (_v->_n##_monitored |= FD_CLOSE)
#define unmonitor_read_fd(_v, _n) (_v->_n##_monitored &= ~FD_READ)
#define unmonitor_write_fd(_v, _n) (_v->_n##_monitored &= ~FD_WRITE)
#define unmonitor_except_fd(_v, _n) (_v->_n##_monitored &= ~FD_CLOSE)

#define monitor_fd_new(_v, _n) do { if (!_v->_n##_event) _v->_n##_event = CreateEvent(NULL, FALSE, FALSE, NULL); } while (0)
#define read_fd_monitored(_v, _n) (_v->_n##_monitored & FD_READ)

#define __unmonitor_fd(_v, _n) do { CloseHandle(_v->_n##_event); \
		_v->_n##_event = (HANDLE)0;			 \
	} while(0)

#else

#ifdef HAVE_EPOLL
static inline void __sync_epoll_fd(struct openconnect_info *vpninfo, int fd, uint32_t *fd_evts)
{
	if (vpninfo->epoll_fd >= 0 && fd >= 0) {
		struct epoll_event ev = { 0 };
		ev.data.fd = fd;
		if (FD_ISSET(fd, &vpninfo->_select_rfds))
			ev.events |= EPOLLIN;
		if (FD_ISSET(fd, &vpninfo->_select_wfds))
			ev.events |= EPOLLOUT;
		if (ev.events != *fd_evts) {
			if (epoll_ctl(vpninfo->epoll_fd, EPOLL_CTL_MOD, fd, &ev)) {
				vpn_perror(vpninfo, "EPOLL_CTL_MOD");
				close(vpninfo->epoll_fd);
				vpninfo->epoll_fd = -1;
			}
			*fd_evts = ev.events;
		}
	}
}
#define update_epoll_fd(_v, _n) __sync_epoll_fd(_v, _v->_n##_fd, &_v->_n##_epoll)

static inline void __remove_epoll_fd(struct openconnect_info *vpninfo, int fd)
{
	struct epoll_event ev = { 0 };
	if (vpninfo->epoll_fd >= 0 &&
	    epoll_ctl(vpninfo->epoll_fd, EPOLL_CTL_DEL, fd, &ev) < 0)
		vpn_perror(vpninfo, "EPOLL_CTL_DEL");
	/* No other action on error; if it truly matters we'll bail
	 * later and fall back to select() */
}

#define __unmonitor_fd(_v, _n) do {		    \
		__remove_epoll_fd(_v, _v->_n##_fd); \
		_v->_n##_epoll = 0; } while(0)

#else /* !HAVE_POLL */
#define __unmonitor_fd(_v, _n) do { } while(0)
#endif

static inline void __monitor_fd_event(struct openconnect_info *vpninfo,
				      int fd, fd_set *set)
{
	if (fd < 0 || FD_ISSET(fd, set))
		return;

	FD_SET(fd, set);
#ifdef HAVE_EPOLL
	vpninfo->epoll_update = 1;
#endif
}

static inline void __unmonitor_fd_event(struct openconnect_info *vpninfo,
					int fd, fd_set *set)
{
	if (fd < 0 || !FD_ISSET(fd, set))
		return;

	FD_CLR(fd, set);
#ifdef HAVE_EPOLL
	vpninfo->epoll_update = 1;
#endif
}

#define monitor_read_fd(_v, _n) __monitor_fd_event(_v, _v->_n##_fd, &_v->_select_rfds)
#define unmonitor_read_fd(_v, _n) __unmonitor_fd_event(_v, _v->_n##_fd, &_v->_select_rfds)
#define monitor_write_fd(_v, _n) __monitor_fd_event(_v, _v->_n##_fd, &_v->_select_wfds)
#define unmonitor_write_fd(_v, _n) __unmonitor_fd_event(_v, _v->_n##_fd, &_v->_select_wfds)
#define monitor_except_fd(_v, _n) __monitor_fd_event(_v, _v->_n##_fd, &_v->_select_efds)
#define unmonitor_except_fd(_v, _n) __unmonitor_fd_event(_v, _v->_n##_fd, &_v->_select_efds)

static inline void __monitor_fd_new(struct openconnect_info *vpninfo,
				    int fd)
{
	if (vpninfo->_select_nfds <= fd)
		vpninfo->_select_nfds = fd + 1;
#ifdef HAVE_EPOLL
	if (vpninfo->epoll_fd >= 0) {
		struct epoll_event ev = { 0 };
		ev.data.fd = fd;
		if (epoll_ctl(vpninfo->epoll_fd, EPOLL_CTL_ADD, fd, &ev)) {
			vpn_perror(vpninfo, "EPOLL_CTL_ADD");
			close(vpninfo->epoll_fd);
			vpninfo->epoll_fd = -1;
		}
	}
#endif
}

#define monitor_fd_new(_v, _n) __monitor_fd_new(_v, _v->_n##_fd)
#define read_fd_monitored(_v, _n) FD_ISSET(_v->_n##_fd, &_v->_select_rfds)
#endif /* !WIN32 */

/* This is for all platforms */
#define unmonitor_fd(_v, _n) do {		\
		unmonitor_read_fd(_v, _n);	\
		unmonitor_write_fd(_v, _n);	\
		unmonitor_except_fd(_v, _n);	\
		__unmonitor_fd(_v, _n);		\
	} while(0)

/* Key material for DTLS-PSK */
#define PSK_LABEL "EXPORTER-openconnect-psk"
#define PSK_LABEL_SIZE (sizeof(PSK_LABEL) - 1)
#define PSK_KEY_SIZE 32

/* Packet types */

#define AC_PKT_DATA		0	/* Uncompressed data */
#define AC_PKT_DPD_OUT		3	/* Dead Peer Detection */
#define AC_PKT_DPD_RESP		4	/* DPD response */
#define AC_PKT_DISCONN		5	/* Client disconnection notice */
#define AC_PKT_KEEPALIVE	7	/* Keepalive */
#define AC_PKT_COMPRESSED	8	/* Compressed data */
#define AC_PKT_TERM_SERVER	9	/* Server kick */

/* Encryption and HMAC algorithms (matching Juniper/Pulse binary encoding) */
#define ENC_AES_128_CBC		2
#define ENC_AES_256_CBC		5

#define HMAC_MD5		1
#define HMAC_SHA1		2
#define HMAC_SHA256		3

#define MAX_HMAC_SIZE		32	/* SHA256 */
#define MAX_IV_SIZE		16
#define MAX_ESP_PAD		17	/* Including the next-header field */

/****************************************************************************/
/* Oh Solaris how we hate thee! */
#ifdef HAVE_SUNOS_BROKEN_TIME
#define time(x) openconnect__time(x)
time_t openconnect__time(time_t *t);
#endif
#ifndef HAVE_VASPRINTF
#define vasprintf openconnect__vasprintf
int openconnect__vasprintf(char **strp, const char *fmt, va_list ap);
#endif
#ifndef HAVE_ASPRINTF
#define asprintf openconnect__asprintf
int openconnect__asprintf(char **strp, const char *fmt, ...);
#endif
#ifndef HAVE_GETLINE
#define getline openconnect__getline
ssize_t openconnect__getline(char **lineptr, size_t *n, FILE *stream);
#endif
#ifndef HAVE_STRCASESTR
#define strcasestr openconnect__strcasestr
char *openconnect__strcasestr(const char *haystack, const char *needle);
#endif
#ifndef HAVE_STRNDUP
#undef strndup
#define strndup openconnect__strndup
char *openconnect__strndup(const char *s, size_t n);
#endif
#ifndef HAVE_STRCHRNUL
#undef strchrnul
#define strchrnul openconnect__strchrnul
const char *openconnect__strchrnul(const char *s, int c);
#endif

#ifndef HAVE_INET_ATON
#define inet_aton openconnect__inet_aton
int openconnect__inet_aton(const char *cp, struct in_addr *addr);
#endif

static inline int set_sock_nonblock(int fd)
{
#ifdef _WIN32
	unsigned long mode = 1;
	return ioctlsocket(fd, FIONBIO, &mode);
#else
	return fcntl(fd, F_SETFL, fcntl(fd, F_GETFL) | O_NONBLOCK);
#endif
}
static inline int set_fd_cloexec(int fd)
{
#ifdef _WIN32
	return 0; /* Windows has O_INHERIT but... */
#else
	int ret = fcntl(fd, F_SETFD, fcntl(fd, F_GETFD) | FD_CLOEXEC);
	/*
	 * Coverity gets really sad if we don't check the error here.
	 * But really, we're doing this to be a 'good citizen' when
	 * running as a library, and we aren't even going to bother
	 * printing a debug message if it fails. We just don't care.
	 */
	if (ret)
		return ret;
	return 0;
#endif
}
static inline int tun_is_up(struct openconnect_info *vpninfo)
{
#ifdef _WIN32
	return vpninfo->tun_fh != NULL;
#else
	return vpninfo->tun_fd != -1;
#endif
}

#ifdef _WIN32
#define pipe(fds) _pipe(fds, 4096, O_BINARY)
int openconnect__win32_sock_init(void);
char *openconnect__win32_strerror(DWORD err);
#undef setenv
#define setenv openconnect__win32_setenv
int openconnect__win32_setenv(const char *name, const char *value, int overwrite);
#undef inet_pton
#define inet_pton openconnect__win32_inet_pton
int openconnect__win32_inet_pton(int af, const char *src, void *dst);
#define OPENCONNECT_CMD_SOCKET SOCKET
OPENCONNECT_CMD_SOCKET dumb_socketpair(OPENCONNECT_CMD_SOCKET socks[2], int make_overlapped);
#else
#define closesocket close
#define OPENCONNECT_CMD_SOCKET int
#ifndef O_BINARY
#define O_BINARY 0
#endif
#endif

/* For systems that don't support O_CLOEXEC, just don't bother.
   We don't keep files open for long anyway. */
#ifndef O_CLOEXEC
#define O_CLOEXEC 0
#endif

/* I always coded as if it worked like this. Now it does. */
#define realloc_inplace(p, size) do {			\
	void *__realloc_old = p;			\
	p = realloc(p, size);				\
	if (size && !p)					\
		free(__realloc_old);			\
    } while (0)

/****************************************************************************/

/* iconv.c */
#ifdef HAVE_ICONV
char *openconnect_utf8_to_legacy(struct openconnect_info *vpninfo, const char *utf8);
char *openconnect_legacy_to_utf8(struct openconnect_info *vpninfo, const char *legacy);
#else
#define openconnect_utf8_to_legacy(v, str) ((char *)str)
#define openconnect_legacy_to_utf8(v, str) ((char *)str)
#endif

/* script.c */
unsigned char unhex(const char *data);
int script_setenv(struct openconnect_info *vpninfo, const char *opt, const char *val, int trunc, int append);
int script_setenv_int(struct openconnect_info *vpninfo, const char *opt, int value);
void prepare_script_env(struct openconnect_info *vpninfo);
int script_config_tun(struct openconnect_info *vpninfo, const char *reason);
int apply_script_env(struct oc_vpn_option *envs);
void free_split_routes(struct oc_ip_info *ip_info);
int install_vpn_opts(struct openconnect_info *vpninfo, struct oc_vpn_option *opt,
		     struct oc_ip_info *ip_info, int allow_no_ip);

/* vhost.h */
int setup_vhost(struct openconnect_info *vpninfo, int tun_fd);
void shutdown_vhost(struct openconnect_info *vpninfo);
int vhost_tun_mainloop(struct openconnect_info *vpninfo, int *timeout, int readable, int did_work);

/* tun.c / tun-win32.c */
void os_shutdown_tun(struct openconnect_info *vpninfo);
int os_read_tun(struct openconnect_info *vpninfo, struct pkt *pkt);
int os_write_tun(struct openconnect_info *vpninfo, struct pkt *pkt);
intptr_t os_setup_tun(struct openconnect_info *vpninfo);

#ifdef _WIN32
#define OPEN_TUN_SOFTFAIL 0
#define OPEN_TUN_HARDFAIL -1

/* wintun.c */
void os_shutdown_wintun(struct openconnect_info *vpninfo);
int os_read_wintun(struct openconnect_info *vpninfo, struct pkt *pkt);
int os_write_wintun(struct openconnect_info *vpninfo, struct pkt *pkt);
intptr_t os_setup_wintun(struct openconnect_info *vpninfo);
int setup_wintun_fd(struct openconnect_info *vpninfo, intptr_t tun_fd);
intptr_t open_wintun(struct openconnect_info *vpninfo, char *guid, wchar_t *wname);
int create_wintun(struct openconnect_info *vpninfo);
#endif

/* {gnutls,openssl}-dtls.c */
int start_dtls_handshake(struct openconnect_info *vpninfo, int dtls_fd);
int dtls_try_handshake(struct openconnect_info *vpninfo, int *timeout);
unsigned dtls_set_mtu(struct openconnect_info *vpninfo, unsigned mtu);
void dtls_ssl_free(struct openconnect_info *vpninfo);

void *establish_eap_ttls(struct openconnect_info *vpninfo);
void destroy_eap_ttls(struct openconnect_info *vpninfo, void *sess);

/* dtls.c */
int dtls_setup(struct openconnect_info *vpninfo);
int dtls_reconnect(struct openconnect_info *vpninfo, int *timeout);
int udp_tos_update(struct openconnect_info *vpninfo, struct pkt *pkt);
int dtls_mainloop(struct openconnect_info *vpninfo, int *timeout, int readable);
void dtls_close(struct openconnect_info *vpninfo);
void dtls_shutdown(struct openconnect_info *vpninfo);
void gather_dtls_ciphers(struct openconnect_info *vpninfo, struct oc_text_buf *buf, struct oc_text_buf *buf12);
void dtls_detect_mtu(struct openconnect_info *vpninfo);
int openconnect_dtls_read(struct openconnect_info *vpninfo, void *buf, size_t len, unsigned ms);
int openconnect_dtls_write(struct openconnect_info *vpninfo, void *buf, size_t len);
char *openconnect_bin2hex(const char *prefix, const uint8_t *data, unsigned len);
char *openconnect_bin2base64(const char *prefix, const uint8_t *data, unsigned len);

/* mtucalc.c */

int calculate_mtu(struct openconnect_info *vpninfo, int is_udp, int unpadded_overhead, int padded_overhead, int block_size);

/* cstp.c */
void cstp_common_headers(struct openconnect_info *vpninfo, struct oc_text_buf *buf);
int cstp_connect(struct openconnect_info *vpninfo);
int cstp_mainloop(struct openconnect_info *vpninfo, int *timeout, int readable);
int cstp_bye(struct openconnect_info *vpninfo, const char *reason);
int decompress_and_queue_packet(struct openconnect_info *vpninfo, int compr_type,
				unsigned char *buf, int len);
int compress_packet(struct openconnect_info *vpninfo, int compr_type, struct pkt *this);

/* auth-html.c */
xmlNodePtr htmlnode_next(xmlNodePtr top, xmlNodePtr node);
xmlNodePtr htmlnode_dive(xmlNodePtr top, xmlNodePtr node);
xmlNodePtr find_form_node(xmlDocPtr doc);
int parse_input_node(struct openconnect_info *vpninfo, struct oc_auth_form *form,
		     xmlNodePtr node, const char *submit_button,
		     int (*can_gen_tokencode)(struct openconnect_info *vpninfo, struct oc_auth_form *form, struct oc_form_opt *opt));
int parse_select_node(struct openconnect_info *vpninfo, struct oc_auth_form *form,
		      xmlNodePtr node);
struct oc_auth_form *parse_form_node(struct openconnect_info *vpninfo,
				     xmlNodePtr node, const char *submit_button,
				     int (*can_gen_tokencode)(struct openconnect_info *vpninfo, struct oc_auth_form *form, struct oc_form_opt *opt));

/* auth-juniper.c */
int oncp_obtain_cookie(struct openconnect_info *vpninfo);
int oncp_send_tncc_command(struct openconnect_info *vpninfo, int first);
void oncp_common_headers(struct openconnect_info *vpninfo, struct oc_text_buf *buf);

/* oncp.c */
int oncp_connect(struct openconnect_info *vpninfo);
int oncp_mainloop(struct openconnect_info *vpninfo, int *timeout, int readable);
int oncp_bye(struct openconnect_info *vpninfo, const char *reason);
void oncp_esp_close(struct openconnect_info *vpninfo);
int oncp_esp_send_probes(struct openconnect_info *vpninfo);
int oncp_esp_catch_probe(struct openconnect_info *vpninfo, struct pkt *pkt);

/* nx.c */
int nx_obtain_cookie(struct openconnect_info *vpninfo);
void nx_common_headers(struct openconnect_info *vpninfo, struct oc_text_buf *buf);
int nx_connect(struct openconnect_info *vpninfo);
int nx_bye(struct openconnect_info *vpninfo, const char *reason);

/* pulse.c */
int pulse_obtain_cookie(struct openconnect_info *vpninfo);
void pulse_common_headers(struct openconnect_info *vpninfo, struct oc_text_buf *buf);
int pulse_connect(struct openconnect_info *vpninfo);
int pulse_mainloop(struct openconnect_info *vpninfo, int *timeout, int readable);
int pulse_bye(struct openconnect_info *vpninfo, const char *reason);
int pulse_eap_ttls_send(struct openconnect_info *vpninfo, const void *data, int len);
int pulse_eap_ttls_recv(struct openconnect_info *vpninfo, void *data, int len);

/* nullppp.c */
int nullppp_obtain_cookie(struct openconnect_info *vpninfo);
int nullppp_connect(struct openconnect_info *vpninfo);
int nullppp_mainloop(struct openconnect_info *vpninfo, int *timeout, int readable);

/* f5.c */
int f5_obtain_cookie(struct openconnect_info *vpninfo);
int f5_connect(struct openconnect_info *vpninfo);
int f5_bye(struct openconnect_info *vpninfo, const char *reason);
int f5_dtls_catch_probe(struct openconnect_info *vpninfo, struct pkt *pkt);

/* fortinet.c */
void fortinet_common_headers(struct openconnect_info *vpninfo, struct oc_text_buf *buf);
int fortinet_obtain_cookie(struct openconnect_info *vpninfo);
int fortinet_connect(struct openconnect_info *vpninfo);
int fortinet_bye(struct openconnect_info *vpninfo, const char *reason);
int fortinet_dtls_catch_svrhello(struct openconnect_info *vpninfo, struct pkt *pkt);

/* ppp.c */
struct oc_ppp;
void buf_append_ppphdlc(struct oc_text_buf *buf, const unsigned char *bytes, int len, uint32_t asyncmap);
void buf_append_ppp_hdr(struct oc_text_buf *buf, struct oc_ppp *ppp, uint16_t proto, uint8_t code, uint8_t id);
int ppp_negotiate_config(struct openconnect_info *vpninfo);
int ppp_tcp_should_connect(struct openconnect_info *vpninfo);
int ppp_start_tcp_mainloop(struct openconnect_info *vpninfo);
int ppp_tcp_mainloop(struct openconnect_info *vpninfo, int *timeout, int readable);
int ppp_udp_mainloop(struct openconnect_info *vpninfo, int *timeout, int readable);
int openconnect_ppp_new(struct openconnect_info *vpninfo, int encap, int want_ipv4, int want_ipv6);
int ppp_reset(struct openconnect_info *vpninfo);
int check_http_status(const char *buf, int len);

/* array.c */
int array_obtain_cookie(struct openconnect_info *vpninfo);
int array_connect(struct openconnect_info *vpninfo);
int array_mainloop(struct openconnect_info *vpninfo, int *timeout, int readable);
int array_dtls_mainloop(struct openconnect_info *vpninfo, int *timeout, int readable);
int array_bye(struct openconnect_info *vpninfo, const char *reason);

/* auth-globalprotect.c */
int gpst_obtain_cookie(struct openconnect_info *vpninfo);
void gpst_common_headers(struct openconnect_info *vpninfo, struct oc_text_buf *buf);
int gpst_bye(struct openconnect_info *vpninfo, const char *reason);
const char *gpst_os_name(struct openconnect_info *vpninfo);

/* gpst.c */
int gpst_xml_or_error(struct openconnect_info *vpninfo, char *response,
					  int (*xml_cb)(struct openconnect_info *, xmlNode *xml_node, void *cb_data),
					  int (*challenge_cb)(struct openconnect_info *, char *prompt, char *inputStr, void *cb_data),
					  void *cb_data);
int gpst_setup(struct openconnect_info *vpninfo);
int gpst_mainloop(struct openconnect_info *vpninfo, int *timeout, int readable);
int gpst_esp_send_probes(struct openconnect_info *vpninfo);
int gpst_esp_catch_probe(struct openconnect_info *vpninfo, struct pkt *pkt);

/* lzs.c */
int lzs_decompress(unsigned char *dst, int dstlen, const unsigned char *src, int srclen);
int lzs_compress(unsigned char *dst, int dstlen, const unsigned char *src, int srclen);

/* ssl.c */
unsigned string_is_hostname(const char* str);
int connect_https_socket(struct openconnect_info *vpninfo);
int __attribute__ ((format(printf, 4, 5)))
    request_passphrase(struct openconnect_info *vpninfo, const char *label,
		       char **response, const char *fmt, ...);
int  __attribute__ ((format (printf, 2, 3)))
    openconnect_SSL_printf(struct openconnect_info *vpninfo, const char *fmt, ...);
int openconnect_print_err_cb(const char *str, size_t len, void *ptr);
#define openconnect_report_ssl_errors(v) ERR_print_errors_cb(openconnect_print_err_cb, (v))
#if defined(FAKE_ANDROID_KEYSTORE) || defined(__ANDROID__)
#define ANDROID_KEYSTORE
#endif
#ifdef ANDROID_KEYSTORE
const char *keystore_strerror(int err);
int keystore_fetch(const char *key, unsigned char **result);
#endif
void cmd_fd_set(struct openconnect_info *vpninfo, fd_set *fds, int *maxfd);
void check_cmd_fd(struct openconnect_info *vpninfo, fd_set *fds);
int is_cancel_pending(struct openconnect_info *vpninfo, fd_set *fds);
void poll_cmd_fd(struct openconnect_info *vpninfo, int timeout);
int openconnect_open_utf8(struct openconnect_info *vpninfo,
			  const char *fname, int mode);
FILE *openconnect_fopen_utf8(struct openconnect_info *vpninfo,
			     const char *fname, const char *mode);
ssize_t openconnect_read_file(struct openconnect_info *vpninfo, const char *fname,
			      char **ptr);
int udp_sockaddr(struct openconnect_info *vpninfo, int port);
int udp_connect(struct openconnect_info *vpninfo);
int ssl_reconnect(struct openconnect_info *vpninfo);
void openconnect_clear_cookies(struct openconnect_info *vpninfo);
int cancellable_gets(struct openconnect_info *vpninfo, int fd,
		     char *buf, size_t len);

int cancellable_send(struct openconnect_info *vpninfo, int fd,
		     char *buf, size_t len);
int cancellable_recv(struct openconnect_info *vpninfo, int fd,
		     char *buf, size_t len);

#if defined(OPENCONNECT_OPENSSL)
/* openssl-pkcs11.c */
int load_pkcs11_key(struct openconnect_info *vpninfo, struct cert_info *certinfo, EVP_PKEY **keyp);
int load_pkcs11_certificate(struct openconnect_info *vpninfo, struct cert_info *certinfo, X509 **certp);
#endif

/* esp.c */
int verify_packet_seqno(struct openconnect_info *vpninfo,
			struct esp *esp, uint32_t seq);
int esp_setup(struct openconnect_info *vpninfo);
int esp_mainloop(struct openconnect_info *vpninfo, int *timeout, int readable);
void esp_close(struct openconnect_info *vpninfo);
void esp_shutdown(struct openconnect_info *vpninfo);
int print_esp_keys(struct openconnect_info *vpninfo, const char *name, struct esp *esp);
int openconnect_setup_esp_keys(struct openconnect_info *vpninfo, int new_keys);
int construct_esp_packet(struct openconnect_info *vpninfo, struct pkt *pkt, uint8_t next_hdr);

/* {gnutls,openssl}-esp.c */
void destroy_esp_ciphers(struct esp *esp);
int init_esp_ciphers(struct openconnect_info *vpninfo, struct esp *out, struct esp *in);
int decrypt_esp_packet(struct openconnect_info *vpninfo, struct esp *esp, struct pkt *pkt);
int encrypt_esp_packet(struct openconnect_info *vpninfo, struct pkt *pkt, int crypt_len);

/* {gnutls,openssl}.c */
const char *openconnect_get_tls_library_version(void);
int can_enable_insecure_crypto(void);
int ssl_nonblock_read(struct openconnect_info *vpninfo, int dtls, void *buf, int maxlen);
int ssl_nonblock_write(struct openconnect_info *vpninfo, int dtls, void *buf, int buflen);
int openconnect_open_https(struct openconnect_info *vpninfo);
void openconnect_close_https(struct openconnect_info *vpninfo, int final);
int cstp_handshake(struct openconnect_info *vpninfo, unsigned init);
int get_cert_md5_fingerprint(struct openconnect_info *vpninfo, void *cert,
			     char *buf);
int openconnect_sha1(unsigned char *result, void *data, int len);
int openconnect_sha256(unsigned char *result, void *data, int len);
int openconnect_md5(unsigned char *result, void *data, int len);
int openconnect_random(void *bytes, int len);
int openconnect_local_cert_md5(struct openconnect_info *vpninfo,
			       char *buf);
int openconnect_yubikey_chalresp(struct openconnect_info *vpninfo,
				 const void *challenge, int chall_len, void *result);
int openconnect_hash_yubikey_password(struct openconnect_info *vpninfo,
				      const char *password, int pwlen,
				      const void *ident, int id_len);
int hotp_hmac(struct openconnect_info *vpninfo, const void *challenge);
#if defined(OPENCONNECT_OPENSSL)
#define openconnect_https_connected(_v) ((_v)->https_ssl)
#elif defined (OPENCONNECT_GNUTLS)
#define openconnect_https_connected(_v) ((_v)->https_sess)
#endif
#ifdef OPENCONNECT_OPENSSL
int openconnect_install_ctx_verify(struct openconnect_info *vpninfo,
				   SSL_CTX *ctx);
#endif

/* mainloop.c */
int tun_mainloop(struct openconnect_info *vpninfo, int *timeout, int readable, int did_work);
int queue_new_packet(struct openconnect_info *vpninfo,
		     struct pkt_q *q, void *buf, int len);
int keepalive_action(struct keepalive_info *ka, int *timeout);
int ka_stalled_action(struct keepalive_info *ka, int *timeout);
int ka_check_deadline(int *timeout, time_t now, time_t due);
int trojan_check_deadline(struct openconnect_info *vpninfo, int *timeout);

/* xml.c */
int config_lookup_host(struct openconnect_info *vpninfo, const char *host);

/* oath.c */
int set_oath_mode(struct openconnect_info *vpninfo, const char *token_str,
		  oc_token_mode_t token_mode);
int can_gen_totp_code(struct openconnect_info *vpninfo,
		      struct oc_auth_form *form,
		      struct oc_form_opt *opt);
int can_gen_hotp_code(struct openconnect_info *vpninfo,
		      struct oc_auth_form *form,
		      struct oc_form_opt *opt);
int do_gen_totp_code(struct openconnect_info *vpninfo,
		     struct oc_auth_form *form,
		     struct oc_form_opt *opt);
int do_gen_hotp_code(struct openconnect_info *vpninfo,
		     struct oc_auth_form *form,
		     struct oc_form_opt *opt);

int set_oidc_token(struct openconnect_info *vpninfo,
		     const char *token_str);

/* stoken.c */
int prepare_stoken(struct openconnect_info *vpninfo);
int set_libstoken_mode(struct openconnect_info *vpninfo, const char *token_str);
int can_gen_stoken_code(struct openconnect_info *vpninfo,
			struct oc_auth_form *form,
			struct oc_form_opt *opt);
int do_gen_stoken_code(struct openconnect_info *vpninfo,
		       struct oc_auth_form *form,
		       struct oc_form_opt *opt);

/* yubikey.c */
int set_yubikey_mode(struct openconnect_info *vpninfo, const char *token_str);
int can_gen_yubikey_code(struct openconnect_info *vpninfo,
			 struct oc_auth_form *form,
			 struct oc_form_opt *opt);
int do_gen_yubikey_code(struct openconnect_info *vpninfo,
			struct oc_auth_form *form,
			struct oc_form_opt *opt);
void release_pcsc_ctx(struct openconnect_info *info);

/* auth.c */
int cstp_obtain_cookie(struct openconnect_info *vpninfo);
int set_csd_user(struct openconnect_info *vpninfo);

/* auth-common.c */
int xmlnode_is_named(xmlNode *xml_node, const char *name);
int xmlnode_get_val(xmlNode *xml_node, const char *name, char **var);
int xmlnode_get_prop(xmlNode *xml_node, const char *name, char **var);
int xmlnode_match_prop(xmlNode *xml_node, const char *name, const char *match);
int append_opt(struct oc_text_buf *body, const char *opt, const char *name);
int append_form_opts(struct openconnect_info *vpninfo,
		     struct oc_auth_form *form, struct oc_text_buf *body);
void clear_mem(void *p, size_t s);
void free_pass(char **p);
void free_opt(struct oc_form_opt *opt);
void free_auth_form(struct oc_auth_form *form);
int do_gen_tokencode(struct openconnect_info *vpninfo,
		     struct oc_auth_form *form);
int can_gen_tokencode(struct openconnect_info *vpninfo,
		      struct oc_auth_form *form,
		      struct oc_form_opt *opt);

/* textbuf,c */
struct oc_text_buf *buf_alloc(void);
int buf_error(struct oc_text_buf *buf);
int buf_free(struct oc_text_buf *buf);
void buf_truncate(struct oc_text_buf *buf);
int buf_ensure_space(struct oc_text_buf *buf, int len);
void buf_append_bytes(struct oc_text_buf *buf, const void *bytes, int len);
void  __attribute__ ((format (printf, 2, 3)))
	buf_append(struct oc_text_buf *buf, const char *fmt, ...);
void buf_append_urlencoded(struct oc_text_buf *buf, const char *str);
void buf_append_xmlescaped(struct oc_text_buf *buf, const char *str);
void buf_append_be16(struct oc_text_buf *buf, uint16_t val);
void buf_append_be32(struct oc_text_buf *buf, uint32_t val);
void buf_append_le16(struct oc_text_buf *buf, uint16_t val);
void buf_append_hex(struct oc_text_buf *buf, const void *str, unsigned len);
int buf_append_utf16le(struct oc_text_buf *buf, const char *utf8);
int get_utf8char(const char **utf8);
void buf_append_from_utf16le(struct oc_text_buf *buf, const void *utf16);
void buf_append_base64(struct oc_text_buf *buf, const void *bytes, int len, int line_len);

/* http.c */
void dump_buf(struct openconnect_info *vpninfo, char prefix, char *buf);
void dump_buf_hex(struct openconnect_info *vpninfo, int loglevel, char prefix, unsigned char *buf, int len);
char *openconnect_create_useragent(const char *base);
int process_proxy(struct openconnect_info *vpninfo, int ssl_sock);
int internal_parse_url(const char *url, char **res_proto, char **res_host,
		       int *res_port, char **res_path, int default_port);
char *internal_get_url(struct openconnect_info *vpninfo);
int do_https_request(struct openconnect_info *vpninfo, const char *method, const char *request_body_type,
		     struct oc_text_buf *request_body, char **form_buf,
		     int (*header_cb)(struct openconnect_info *, char *, char *), int flags);
int http_add_cookie(struct openconnect_info *vpninfo, const char *option,
		    const char *value, int replace);
int internal_split_cookies(struct openconnect_info *vpninfo, int replace, const char *def_cookie);
int urldecode_inplace(char *p);
int process_http_response(struct openconnect_info *vpninfo, int connect,
			  int (*header_cb)(struct openconnect_info *, char *, char *),
			  struct oc_text_buf *body);
int handle_redirect(struct openconnect_info *vpninfo);
void http_common_headers(struct openconnect_info *vpninfo, struct oc_text_buf *buf);

/* http-auth.c */
void *openconnect_base64_decode(int *len, const char *in);
void clear_auth_states(struct openconnect_info *vpninfo,
		       struct http_auth_state *auth_states, int reset);
int proxy_auth_hdrs(struct openconnect_info *vpninfo, char *hdr, char *val);
int http_auth_hdrs(struct openconnect_info *vpninfo, char *hdr, char *val);
int gen_authorization_hdr(struct openconnect_info *vpninfo, int proxy,
			  struct oc_text_buf *buf);
/* ntlm.c */
int ntlm_authorization(struct openconnect_info *vpninfo, int proxy, struct http_auth_state *auth_state, struct oc_text_buf *buf);
void cleanup_ntlm_auth(struct openconnect_info *vpninfo, struct http_auth_state *auth_state);

/* gssapi.c */
int gssapi_authorization(struct openconnect_info *vpninfo, int proxy, struct http_auth_state *auth_state, struct oc_text_buf *buf);
void cleanup_gssapi_auth(struct openconnect_info *vpninfo, struct http_auth_state *auth_state);
int socks_gssapi_auth(struct openconnect_info *vpninfo);

/* digest.c */
int digest_authorization(struct openconnect_info *vpninfo, int proxy, struct http_auth_state *auth_state, struct oc_text_buf *buf);

/* jsondump.c */
void dump_json(struct openconnect_info *vpninfo, int lvl, json_value *value);

/* library.c */
void nuke_opt_values(struct oc_form_opt *opt);
const char *add_option_dup(struct oc_vpn_option **list, const char *opt, const char *val, int val_len);
const char *add_option_steal(struct oc_vpn_option **list, const char *opt, char **val);
const char *add_option_ipaddr(struct oc_vpn_option **list, const char *opt, int af, void *addr);
void free_optlist(struct oc_vpn_option *opt);
int process_auth_form(struct openconnect_info *vpninfo, struct oc_auth_form *form);
/* This is private for now since we haven't yet worked out what the API will be */
void openconnect_set_juniper(struct openconnect_info *vpninfo);

/* version.c */
extern const char *openconnect_version_str;


static inline int certinfo_is_primary(struct cert_info *certinfo)
{
	return certinfo == &certinfo->vpninfo->certinfo[0];
}
static inline int certinfo_is_secondary(struct cert_info *certinfo)
{
	return certinfo == &certinfo->vpninfo->certinfo[1];
}
#define certinfo_string(ci, strA, strB) (certinfo_is_primary(ci) ? (strA) : (strB))

/* strncasecmp() just checks that the first n characters match. This
   function ensures that the first n characters of the left-hand side
   are a *precise* match for the right-hand side. */
static inline int strprefix_match(const char *str, int len, const char *match)
{
	return len == strlen(match) && !strncasecmp(str, match, len);
}

#define STRDUP(res, arg) \
	do {								\
		if (res != arg) {					\
			free(res);					\
			if (arg) {					\
				res = strdup(arg);			\
				if (res == NULL) return -ENOMEM;	\
			} else res = NULL;				\
		}							\
	} while(0)

#define UTF8CHECK(arg) \
	do {								\
		if ((arg) && buf_append_utf16le(NULL, (arg))) {		\
			vpn_progress(vpninfo, PRG_ERR,			\
			             _("ERROR: %s() called with invalid UTF-8 for '%s' argument\n"),\
			             __func__, #arg);			\
			return -EILSEQ;					\
		}							\
	} while(0)

#define UTF8CHECK_VOID(arg) \
	do {								\
		if ((arg) && buf_append_utf16le(NULL, (arg))) {		\
			vpn_progress(vpninfo, PRG_ERR,			\
			             _("ERROR: %s() called with invalid UTF-8 for '%s' argument\n"),\
			             __func__, #arg);			\
			return;						\
		}							\
	} while(0)

/* Let's stop open-coding big-endian and little-endian loads/stores.
 *
 * Start with a packed structure so that we can let the compiler
 * decide whether the target CPU can cope with unaligned load/stores
 * or not. Then there are three cases to handle:
 *  - For big-endian loads/stores, just use htons() et al.
 *  - For little-endian when we *know* the CPU is LE, just load/store
 *  - For little-endian otherwise, do the data access byte-wise
 */
struct oc_packed_uint32_t {
	uint32_t d;
} __attribute__((packed));
struct oc_packed_uint16_t {
	uint16_t d;
} __attribute__((packed));

static inline uint32_t load_be32(const void *_p)
{
	const struct oc_packed_uint32_t *p = _p;
	return ntohl(p->d);
}

static inline uint16_t load_be16(const void *_p)
{
	const struct oc_packed_uint16_t *p = _p;
	return ntohs(p->d);
}

static inline void store_be32(void *_p, uint32_t d)
{
	struct oc_packed_uint32_t *p = _p;
	p->d = htonl(d);
}

static inline void store_be16(void *_p, uint16_t d)
{
	struct oc_packed_uint16_t *p = _p;
	p->d = htons(d);
}

/* It doesn't matter if we don't find one. It'll default to the
 * "not known to be little-endian" case, and do the bytewise
 * load/store. Modern compilers might even spot the pattern and
 * optimise it (see GCC PR#55177 around comment 15). */
#ifdef ENDIAN_HDR
#include ENDIAN_HDR
#endif

#if defined(_WIN32) ||							       \
   (defined(_LITTLE_ENDIAN) && !defined(_BIG_ENDIAN)) /* Solaris */ ||	       \
   (defined(__LITTLE_ENDIAN) && defined(__BIG_ENDIAN) && defined(__BYTE_ORDER) \
    && __BYTE_ORDER == __LITTLE_ENDIAN) /* Linux */ ||			       \
   (defined(LITTLE_ENDIAN) && defined(BIG_ENDIAN) && defined(BYTE_ORDER)       \
    && BYTE_ORDER == LITTLE_ENDIAN) /* *BSD */
static inline uint32_t load_le32(const void *_p)
{
	const struct oc_packed_uint32_t *p = _p;
	return p->d;
}

static inline uint16_t load_le16(const void *_p)
{
	const struct oc_packed_uint16_t *p = _p;
	return p->d;
}

static inline void store_le32(void *_p, uint32_t d)
{
	struct oc_packed_uint32_t *p = _p;
	p->d = d;
}

static inline void store_le16(void *_p, uint16_t d)
{
	struct oc_packed_uint16_t *p = _p;
	p->d = d;
}
#else
static inline uint32_t load_le32(const void *_p)
{
	const unsigned char *p = _p;
	return p[0] | (p[1] << 8) | (p[2] << 16) | (p[3] << 24);
}

static inline uint16_t load_le16(const void *_p)
{
	const unsigned char *p = _p;
	return p[0] | (p[1] << 8);
}

static inline void store_le16(void *_p, uint16_t d)
{
	unsigned char *p = _p;
	p[0] = d;
	p[1] = d >> 8;
}

static inline void store_le32(void *_p, uint32_t d)
{
	unsigned char *p = _p;
	p[0] = d;
	p[1] = d >> 8;
	p[2] = d >> 16;
	p[3] = d >> 24;
}
#endif /* !Not known to be little-endian */

#endif /* __OPENCONNECT_INTERNAL_H__ */<|MERGE_RESOLUTION|>--- conflicted
+++ resolved
@@ -247,13 +247,9 @@
 #define PROTO_PULSE		3
 #define PROTO_F5		4
 #define PROTO_FORTINET		5
-<<<<<<< HEAD
-#define PROTO_NX		6
-#define PROTO_NULLPPP		7
-=======
 #define PROTO_NULLPPP		6
 #define PROTO_ARRAY		7
->>>>>>> fa028eec
+#define PROTO_NX		8
 
 /* All supported PPP packet framings/encapsulations */
 #define PPP_ENCAP_RFC1661	1	/* Plain/synchronous/pre-framed PPP (RFC1661) */
